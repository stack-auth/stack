{
  "name": "stack-docs",
  "version": "0.1.0",
  "private": true,
  "scripts": {
    "docusaurus": "dotenv -c -- docusaurus",
    "clean": "pnpm docusaurus clear && rimraf node_modules",
<<<<<<< HEAD
    "dev": "MINIMAL=1 pnpm docusaurus start --port 8104 --no-open",
    "start": "pnpm docusaurus start",
    "build": "MINIMAL=1 pnpm docusaurus build",
=======
    "dev": "pnpm docusaurus start --port 8104 --no-open",
    "start": "pnpm docusaurus start --port 8104 --no-open",
    "build": "pnpm docusaurus build",
>>>>>>> 9990bae7
    "swizzle": "pnpm docusaurus swizzle",
    "deploy": "pnpm docusaurus deploy",
    "clear": "pnpm docusaurus clear",
    "serve": "pnpm docusaurus serve",
    "write-translations": "pnpm docusaurus write-translations",
    "write-heading-ids": "pnpm docusaurus write-heading-ids"
  },
  "dependencies": {
    "@docusaurus/core": "3.1.1",
    "@docusaurus/plugin-content-docs": "3.1.1",
    "@docusaurus/preset-classic": "3.1.1",
    "@mdx-js/react": "^3.0.0",
    "clsx": "^2.0.0",
    "dotenv-cli": "^7.3.0",
    "prism-react-renderer": "^2.3.0",
    "react": "^18.2",
    "react-dom": "^18"
  },
  "devDependencies": {
    "@docusaurus/module-type-aliases": "3.1.1",
    "@docusaurus/types": "3.1.1"
  },
  "browserslist": {
    "production": [
      ">0.5%",
      "not dead",
      "not op_mini all"
    ],
    "development": [
      "last 3 chrome version",
      "last 3 firefox version",
      "last 5 safari version"
    ]
  },
  "engines": {
    "node": ">=18.0"
  }
}<|MERGE_RESOLUTION|>--- conflicted
+++ resolved
@@ -5,15 +5,9 @@
   "scripts": {
     "docusaurus": "dotenv -c -- docusaurus",
     "clean": "pnpm docusaurus clear && rimraf node_modules",
-<<<<<<< HEAD
     "dev": "MINIMAL=1 pnpm docusaurus start --port 8104 --no-open",
-    "start": "pnpm docusaurus start",
+    "start": "pnpm docusaurus start --port 8104 --no-open",
     "build": "MINIMAL=1 pnpm docusaurus build",
-=======
-    "dev": "pnpm docusaurus start --port 8104 --no-open",
-    "start": "pnpm docusaurus start --port 8104 --no-open",
-    "build": "pnpm docusaurus build",
->>>>>>> 9990bae7
     "swizzle": "pnpm docusaurus swizzle",
     "deploy": "pnpm docusaurus deploy",
     "clear": "pnpm docusaurus clear",
