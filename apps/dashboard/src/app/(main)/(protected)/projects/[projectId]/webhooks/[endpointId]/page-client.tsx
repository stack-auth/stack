"use client";

<<<<<<< HEAD
import { SettingCard, SettingSwitch } from "@/components/settings";
import { getPublicEnvVar } from '@stackframe/stack-shared/dist/utils/env';
import { runAsynchronously } from "@stackframe/stack-shared/dist/utils/promises";
import { Alert, Badge, Button, Checkbox, CopyButton, Label, Table, TableBody, TableCell, TableHead, TableHeader, TableRow, Typography } from "@stackframe/stack-ui";
=======
import { SettingCard } from "@/components/settings";
import { getPublicEnvVar } from "@/lib/env";
import { Alert, Badge, Button, CopyButton, Label, Table, TableBody, TableCell, TableHead, TableHeader, TableRow, Typography } from "@stackframe/stack-ui";
>>>>>>> 05295714
import { ChevronLeft, ChevronRight } from "lucide-react";
import { useMemo, useState } from "react";
import { SvixProvider, useEndpoint, useEndpointMessageAttempts, useEndpointSecret } from "svix-react";
import { PageLayout } from "../../page-layout";
import { useAdminApp } from "../../use-admin-app";
import { getSvixResult } from "../utils";

const statusToString = {
  0: "Success",
  1: "Pending",
  2: "Fail",
  3: "Sending",
};

function PageInner(props: { endpointId: string }) {
  const endpoint = getSvixResult(useEndpoint(props.endpointId));

  return (
    <PageLayout title="Webhook Endpoint" description={endpoint.loaded ? endpoint.data.url : 'Loading...'}>
      <SettingCard title="Details" description="The details of this endpoint">
        <EndpointDetails endpointId={props.endpointId} />
      </SettingCard>

      <SettingCard title="Events History" description="The log of events sent to this endpoint">
        <MessageTable endpointId={props.endpointId} />
      </SettingCard>
    </PageLayout>
  );
}

function EndpointDetails(props: { endpointId: string }) {
  const endpoint = getSvixResult(useEndpoint(props.endpointId));
  const secret = getSvixResult(useEndpointSecret(props.endpointId));

  return (
    <>
      <div>
        <Label>URL</Label>
        <Typography>{endpoint.loaded ? endpoint.data.url : 'Loading...'}</Typography>
      </div>
      <div>
        <Label>Description</Label>
        <Typography>{endpoint.loaded ? endpoint.data.description || "" : 'Loading...'}</Typography>
      </div>
      <div>
        <Label>Verification secret</Label>
        <div className="flex items-center space-x-2">
          <Typography type='label'> {secret.loaded ? secret.data.key : 'Loading...'} </Typography>
          <CopyButton content={secret.loaded ? secret.data.key : ''} className={secret.loaded ? '' : 'hidden'} />
        </div>
      </div>
    </>
  );
}

function MessageTable(props: { endpointId: string }) {
  const messages = getSvixResult(useEndpointMessageAttempts(props.endpointId, { limit: 10, withMsg: true }));

  if (!messages.loaded) return messages.rendered;

  if (messages.data.length === 0) {
    return <Alert>No events sent</Alert>;
  }

  return (
    <div className="flex flex-col gap-4">
      <div className="border rounded-md">
        <Table>
          <TableHeader>
            <TableRow>
              <TableHead className="w-[200px]">ID</TableHead>
              <TableHead className="w-[100px]">Message</TableHead>
              <TableHead className="w-[300px]">Timestamp</TableHead>
            </TableRow>
          </TableHeader>
          <TableBody>
            {messages.data.map(message => (
              <TableRow key={message.id}>
                <TableCell>{message.id}</TableCell>
                <TableCell><Badge variant={'secondary'}>{statusToString[message.status]}</Badge></TableCell>
                <TableCell>{message.timestamp.toLocaleString()}</TableCell>
              </TableRow>
            ))}
          </TableBody>
        </Table>
      </div>

      <div className="flex justify-end gap-4">
        <Button size='icon' variant={'outline'} disabled={!messages.hasPrevPage} onClick={messages.prevPage}>
          <ChevronLeft />
        </Button>

        <Button size='icon' variant={'outline'} disabled={!messages.hasNextPage} onClick={messages.nextPage}>
          <ChevronRight />
        </Button>
      </div>
    </div>
  );
}

export default function PageClient(props: { endpointId: string }) {
  const stackAdminApp = useAdminApp();
  const svixToken = stackAdminApp.useSvixToken();
  const [updateCounter, setUpdateCounter] = useState(0);

  // This is a hack to make sure svix hooks update when content changes
  const svixTokenUpdated = useMemo(() => {
    return svixToken + '';
  // eslint-disable-next-line react-hooks/exhaustive-deps
  }, [svixToken, updateCounter]);

  return (
    <SvixProvider
      token={svixTokenUpdated}
      appId={stackAdminApp.projectId}
      options={{ serverUrl: getPublicEnvVar('NEXT_PUBLIC_STACK_SVIX_SERVER_URL') }}
    >
      <PageInner endpointId={props.endpointId} />
    </SvixProvider>
  );
}<|MERGE_RESOLUTION|>--- conflicted
+++ resolved
@@ -1,15 +1,8 @@
 "use client";
 
-<<<<<<< HEAD
-import { SettingCard, SettingSwitch } from "@/components/settings";
+import { SettingCard } from "@/components/settings";
 import { getPublicEnvVar } from '@stackframe/stack-shared/dist/utils/env';
-import { runAsynchronously } from "@stackframe/stack-shared/dist/utils/promises";
-import { Alert, Badge, Button, Checkbox, CopyButton, Label, Table, TableBody, TableCell, TableHead, TableHeader, TableRow, Typography } from "@stackframe/stack-ui";
-=======
-import { SettingCard } from "@/components/settings";
-import { getPublicEnvVar } from "@/lib/env";
 import { Alert, Badge, Button, CopyButton, Label, Table, TableBody, TableCell, TableHead, TableHeader, TableRow, Typography } from "@stackframe/stack-ui";
->>>>>>> 05295714
 import { ChevronLeft, ChevronRight } from "lucide-react";
 import { useMemo, useState } from "react";
 import { SvixProvider, useEndpoint, useEndpointMessageAttempts, useEndpointSecret } from "svix-react";
