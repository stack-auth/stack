--- conflicted
+++ resolved
@@ -16,7 +16,6 @@
     readonly refreshToken?: string,
     readonly accessToken?: string,
   } | null,
-<<<<<<< HEAD
   readonly ipData?: {
     readonly ipAddress: string,
     readonly country: string,
@@ -26,9 +25,7 @@
     readonly longitude: number,
     readonly tzIdentifier: string,
   },
-=======
   readonly generatedMailboxNamesCount: number,
->>>>>>> ac0d6572
 };
 
 export const backendContext = new Context<BackendContext, Partial<BackendContext>>(
