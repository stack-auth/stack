--- conflicted
+++ resolved
@@ -34,43 +34,6 @@
     }
   });
 
-<<<<<<< HEAD
-  if (oldProject) {
-    console.log('Internal project already exists, skipping its creation');
-  } else {
-    await prismaClient.$transaction(async (tx) => {
-      const createdProject = await prisma.project.upsert({
-        where: {
-          id: 'internal',
-        },
-        create: {
-          id: 'internal',
-          displayName: 'Stack Dashboard',
-          description: 'Stack\'s admin dashboard',
-          isProductionMode: false,
-          apiKeySets: {
-            create: [{
-              description: "Internal API key set",
-              publishableClientKey: "this-publishable-client-key-is-for-local-development-only",
-              secretServerKey: "this-secret-server-key-is-for-local-development-only",
-              superSecretAdminKey: "this-super-secret-admin-key-is-for-local-development-only",
-              expiresAt: new Date('2099-12-31T23:59:59Z'),
-            }],
-          },
-          config: {
-            create: {
-              allowLocalhost: true,
-              oauthProviderConfigs: {
-                create: (['github', 'spotify', 'google', 'microsoft', 'eartho'] as const).map((id) => ({
-                  id,
-                  proxiedOAuthConfig: {
-                    create: {
-                      type: id.toUpperCase() as any,
-                    }
-                  },
-                  projectUserOAuthAccounts: {
-                    create: []
-=======
   if (!internalProject) {
     internalProject = await prisma.project.create({
       data: {
@@ -95,7 +58,6 @@
                 {
                   passwordConfig: {
                     create: {},
->>>>>>> fd1ee1b1
                   }
                 },
                 ...(otpEnabled ? [{
@@ -118,21 +80,6 @@
                 projectUserOAuthAccounts: {
                   create: []
                 }
-<<<<<<< HEAD
-              },
-              {
-                passwordConfig: {
-                  create: {}
-                }
-              },
-              ...(['github', 'spotify', 'google', 'microsoft', 'eartho'] as const).map((id) => ({
-                oauthProviderConfig: {
-                  connect: {
-                    projectConfigId_id: {
-                      id,
-                      projectConfigId: createdProject.configId,
-                    }
-=======
               })),
             },
           }
@@ -156,7 +103,6 @@
                   projectConfigId_id: {
                     id,
                     projectConfigId: (internalProject as any).configId,
->>>>>>> fd1ee1b1
                   }
                 }
               }
