--- conflicted
+++ resolved
@@ -565,11 +565,8 @@
   DISCORD
   GITLAB
   BITBUCKET
-<<<<<<< HEAD
+  LINKEDIN
   APPLE
-=======
-  LINKEDIN
->>>>>>> 59772623
 }
 
 model OAuthToken {
