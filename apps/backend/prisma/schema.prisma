// This is your Prisma schema file,
// learn more about it in the docs: https://pris.ly/d/prisma-schema

generator client {
  provider = "prisma-client-js"
}

datasource db {
  provider  = "postgresql"
  url       = env("STACK_DATABASE_CONNECTION_STRING")
  directUrl = env("STACK_DIRECT_DATABASE_CONNECTION_STRING")
}

model Project {
  // Note that the project with ID `internal` is handled as a special case.
  id String @id

  createdAt DateTime @default(now())
  updatedAt DateTime @updatedAt

  displayName      String
  description      String?                @default("")
  configId         String                 @db.Uuid
  config           ProjectConfig          @relation(fields: [configId], references: [id], onDelete: Cascade)
  configOverride   ProjectConfigOverride?
  isProductionMode Boolean

  users      ProjectUser[] @relation("ProjectUsers")
  teams      Team[]
  apiKeySets ApiKeySet[]
}

// Contains all the configuration for a project.
//
// More specifically, "configuration" is what we call those settings that only depend on environment variables and overrides between different deployments.
model ProjectConfig {
  id String @id @default(uuid()) @db.Uuid

  createdAt DateTime @default(now())
  updatedAt DateTime @updatedAt

  allowLocalhost            Boolean
  signUpEnabled             Boolean @default(true)
  credentialEnabled         Boolean
  magicLinkEnabled          Boolean
  createTeamOnSignUp        Boolean
  clientTeamCreationEnabled Boolean

  projects             Project[]
  oauthProviderConfigs OAuthProviderConfig[]
  emailServiceConfig   EmailServiceConfig?
  domains              ProjectDomain[]
  permissions          Permission[]

  teamCreateDefaultSystemPermissions TeamSystemPermission[]
  teamMemberDefaultSystemPermissions TeamSystemPermission[]
}

model ProjectDomain {
  projectConfigId String @db.Uuid

  createdAt DateTime @default(now())
  updatedAt DateTime @updatedAt

  domain      String
  handlerPath String

  projectConfig ProjectConfig @relation(fields: [projectConfigId], references: [id], onDelete: Cascade)

  @@unique([projectConfigId, domain])
}

// Environment-specific overrides for a configuration.
//
// This is a quick and dirty way to allow for environment-specific overrides of the configuration.
//
// For most cases, you should prefer to use environment variables.
//
// Note: Overrides (and environment variables) are currently unimplemented, so this model is empty.
model ProjectConfigOverride {
  projectId String @id

  createdAt DateTime @default(now())
  updatedAt DateTime @updatedAt

  project Project @relation(fields: [projectId], references: [id], onDelete: Cascade)
}

model Team {
  projectId String
  teamId    String @default(uuid()) @db.Uuid

  createdAt DateTime @default(now())
  updatedAt DateTime @updatedAt

  displayName            String
  profileImageUrl        String?
  clientMetadata         Json?
  clientReadOnlyMetadata Json?
  serverMetadata         Json?

  project     Project      @relation(fields: [projectId], references: [id], onDelete: Cascade)
  permissions Permission[]
  teamMembers TeamMember[]

  @@id([projectId, teamId])
}

// This is used for fields that are boolean but only the true value is part of a unique constraint.
// For example if you want to allow only one selected team per user, you can make an optional field with this type and add a unique constraint.
// Only the true value is considered for the unique constraint, the null value is not.
enum BooleanTrue {
  TRUE
}

model TeamMember {
  projectId     String
  projectUserId String @db.Uuid
  teamId        String @db.Uuid

  // This will override the displayName of the user in this team.
  displayName     String?
  // This will override the profileImageUrl of the user in this team.
  profileImageUrl String?

  createdAt DateTime @default(now())
  updatedAt DateTime @updatedAt

  projectUser ProjectUser  @relation(fields: [projectId, projectUserId], references: [projectId, projectUserId], onDelete: Cascade)
  team        Team         @relation(fields: [projectId, teamId], references: [projectId, teamId], onDelete: Cascade)
  isSelected  BooleanTrue?

  directPermissions TeamMemberDirectPermission[]

  @@id([projectId, projectUserId, teamId])
  @@unique([projectId, projectUserId, isSelected])
}

model TeamMemberDirectPermission {
  id             String  @id @default(uuid()) @db.Uuid
  projectId      String
  projectUserId  String  @db.Uuid
  teamId         String  @db.Uuid
  permissionDbId String? @db.Uuid

  createdAt DateTime @default(now())
  updatedAt DateTime @updatedAt

  teamMember TeamMember @relation(fields: [projectId, projectUserId, teamId], references: [projectId, projectUserId, teamId], onDelete: Cascade)

  // exactly one of [permissionId && permission] or [systemPermission] must be set
  permission       Permission?           @relation(fields: [permissionDbId], references: [dbId], onDelete: Cascade)
  systemPermission TeamSystemPermission?

  @@unique([projectId, projectUserId, teamId, permissionDbId])
  @@unique([projectId, projectUserId, teamId, systemPermission])
}

model Permission {
  // The ID of this permission, as is chosen by and exposed to the user. It is different from the database ID, which is randomly generated and only used internally.
  queryableId     String
  // The database ID of this permission. This is never exposed to any client and is only used to make sure the database has an ID column.
  dbId            String  @id @default(uuid()) @db.Uuid
  // exactly one of [projectConfigId && projectConfig] or [projectId && teamId && team] must be set
  projectConfigId String? @db.Uuid
  projectId       String?
  teamId          String? @db.Uuid

  createdAt DateTime @default(now())
  updatedAt DateTime @updatedAt

  description String?

  // The scope of the permission. If projectConfigId is set, may be GLOBAL or TEAM; if teamId is set, must be TEAM.
  scope         PermissionScope
  projectConfig ProjectConfig?  @relation(fields: [projectConfigId], references: [id], onDelete: Cascade)
  team          Team?           @relation(fields: [projectId, teamId], references: [projectId, teamId], onDelete: Cascade)

  parentEdges                PermissionEdge[]             @relation("ChildPermission")
  childEdges                 PermissionEdge[]             @relation("ParentPermission")
  teamMemberDirectPermission TeamMemberDirectPermission[]

  isDefaultTeamCreatorPermission Boolean @default(false)
  isDefaultTeamMemberPermission  Boolean @default(false)

  @@unique([projectConfigId, queryableId])
  @@unique([projectId, teamId, queryableId])
}

enum PermissionScope {
  GLOBAL
  TEAM
}

enum TeamSystemPermission {
  UPDATE_TEAM
  DELETE_TEAM
  READ_MEMBERS
  REMOVE_MEMBERS
  INVITE_MEMBERS
}

model PermissionEdge {
  edgeId String @id @default(uuid()) @db.Uuid

  createdAt DateTime @default(now())
  updatedAt DateTime @updatedAt

  // exactly one of [parentPermissionDbId && parentPermission] or [parentTeamSystemPermission] must be set
  parentPermissionDbId       String?               @db.Uuid
  parentPermission           Permission?           @relation("ParentPermission", fields: [parentPermissionDbId], references: [dbId], onDelete: Cascade)
  parentTeamSystemPermission TeamSystemPermission?

  childPermissionDbId String     @db.Uuid
  childPermission     Permission @relation("ChildPermission", fields: [childPermissionDbId], references: [dbId], onDelete: Cascade)
}

model ProjectUser {
  projectId     String
  projectUserId String @default(uuid()) @db.Uuid

  createdAt DateTime @default(now())
  updatedAt DateTime @updatedAt

  project                       Project                        @relation("ProjectUsers", fields: [projectId], references: [id], onDelete: Cascade)
  projectUserRefreshTokens      ProjectUserRefreshToken[]
  projectUserAuthorizationCodes ProjectUserAuthorizationCode[]
  projectUserOAuthAccounts      ProjectUserOAuthAccount[]
  teamMembers                   TeamMember[]

  // @deprecated
  projectUserEmailVerificationCode ProjectUserEmailVerificationCode[]
  // @deprecated
  projectUserPasswordResetCode     ProjectUserPasswordResetCode[]
  // @deprecated
  projectUserMagicLinkCode         ProjectUserMagicLinkCode[]

  primaryEmail         String?
  primaryEmailVerified Boolean
  profileImageUrl      String?
  displayName          String?
  passwordHash         String?
  authWithEmail        Boolean

  requiresTotpMfa Boolean @default(false)
  totpSecret      Bytes?

  clientMetadata         Json?
  clientReadOnlyMetadata Json?
  serverMetadata         Json?

  @@id([projectId, projectUserId])
}

model ProjectUserOAuthAccount {
  projectId             String
  projectUserId         String @db.Uuid
  projectConfigId       String @db.Uuid
  oauthProviderConfigId String
  providerAccountId     String

  createdAt DateTime @default(now())
  updatedAt DateTime @updatedAt

  providerConfig   OAuthProviderConfig @relation(fields: [projectConfigId, oauthProviderConfigId], references: [projectConfigId, id], onDelete: Cascade)
  projectUser      ProjectUser         @relation(fields: [projectId, projectUserId], references: [projectId, projectUserId], onDelete: Cascade)
  oauthTokens      OAuthToken[]
  oauthAccessToken OAuthAccessToken[]

  email String?

  @@id([projectId, oauthProviderConfigId, providerAccountId])
}

model OAuthToken {
  id String @id @default(uuid()) @db.Uuid

  projectId             String
  oAuthProviderConfigId String
  providerAccountId     String

  createdAt DateTime @default(now())
  updatedAt DateTime @updatedAt

  projectUserOAuthAccount ProjectUserOAuthAccount @relation(fields: [projectId, oAuthProviderConfigId, providerAccountId], references: [projectId, oauthProviderConfigId, providerAccountId], onDelete: Cascade)

  refreshToken String
  scopes       String[]
}

model OAuthAccessToken {
  id String @id @default(uuid()) @db.Uuid

  projectId             String
  oAuthProviderConfigId String
  providerAccountId     String

  createdAt DateTime @default(now())
  updatedAt DateTime @updatedAt

  projectUserOAuthAccount ProjectUserOAuthAccount @relation(fields: [projectId, oAuthProviderConfigId, providerAccountId], references: [projectId, oauthProviderConfigId, providerAccountId], onDelete: Cascade)

  accessToken String
  scopes      String[]
  expiresAt   DateTime
}

model OAuthOuterInfo {
  id String @id @default(uuid()) @db.Uuid

  info       Json
  innerState String   @unique
  expiresAt  DateTime

  createdAt DateTime @default(now())
  updatedAt DateTime @updatedAt
}

model ProjectUserRefreshToken {
  projectId     String
  projectUserId String @db.Uuid

  createdAt DateTime @default(now())
  updatedAt DateTime @updatedAt

  refreshToken String    @unique
  expiresAt    DateTime?

  projectUser ProjectUser @relation(fields: [projectId, projectUserId], references: [projectId, projectUserId], onDelete: Cascade)

  @@id([projectId, refreshToken])
}

model ProjectUserAuthorizationCode {
  projectId     String
  projectUserId String @db.Uuid

  createdAt DateTime @default(now())
  updatedAt DateTime @updatedAt

  authorizationCode String   @unique
  redirectUri       String
  expiresAt         DateTime

  codeChallenge       String
  codeChallengeMethod String

  newUser                  Boolean
  afterCallbackRedirectUrl String?

  projectUser ProjectUser @relation(fields: [projectId, projectUserId], references: [projectId, projectUserId], onDelete: Cascade)

  @@id([projectId, authorizationCode])
}

model VerificationCode {
  projectId String
  id        String @default(uuid()) @db.Uuid

  createdAt DateTime @default(now())
  updatedAt DateTime @updatedAt

  type        VerificationCodeType
  code        String
  expiresAt   DateTime
  usedAt      DateTime?
  redirectUrl String?

  method Json @default("null")

  data Json

  @@id([projectId, id])
  @@unique([projectId, code])
}

enum VerificationCodeType {
  ONE_TIME_PASSWORD
  PASSWORD_RESET
  CONTACT_CHANNEL_VERIFICATION
  TEAM_INVITATION
  MFA_ATTEMPT
}

// @deprecated
model ProjectUserEmailVerificationCode {
  projectId     String
  projectUserId String @db.Uuid

  createdAt DateTime @default(now())
  updatedAt DateTime @updatedAt

  code        String    @unique
  expiresAt   DateTime
  usedAt      DateTime?
  redirectUrl String

  projectUser ProjectUser @relation(fields: [projectId, projectUserId], references: [projectId, projectUserId], onDelete: Cascade)

  @@id([projectId, code])
}

// @deprecated
model ProjectUserPasswordResetCode {
  projectId     String
  projectUserId String @db.Uuid

  createdAt DateTime @default(now())
  updatedAt DateTime @updatedAt

  code        String    @unique
  expiresAt   DateTime
  usedAt      DateTime?
  redirectUrl String

  projectUser ProjectUser @relation(fields: [projectId, projectUserId], references: [projectId, projectUserId], onDelete: Cascade)

  @@id([projectId, code])
}

// @deprecated
model ProjectUserMagicLinkCode {
  projectId     String
  projectUserId String @db.Uuid

  createdAt DateTime @default(now())
  updatedAt DateTime @updatedAt

  code        String    @unique
  expiresAt   DateTime
  usedAt      DateTime?
  redirectUrl String
  newUser     Boolean

  projectUser ProjectUser @relation(fields: [projectId, projectUserId], references: [projectId, projectUserId], onDelete: Cascade)

  @@id([projectId, code])
}

//#region API keys

model ApiKeySet {
  projectId String
  project   Project  @relation(fields: [projectId], references: [id], onDelete: Cascade)
  id        String   @default(uuid()) @db.Uuid
  createdAt DateTime @default(now())
  updatedAt DateTime @updatedAt

  description          String
  expiresAt            DateTime
  manuallyRevokedAt    DateTime?
  publishableClientKey String?   @unique
  secretServerKey      String?   @unique
  superSecretAdminKey  String?   @unique

  @@id([projectId, id])
}

model EmailServiceConfig {
  projectConfigId String        @id @db.Uuid
  projectConfig   ProjectConfig @relation(fields: [projectConfigId], references: [id], onDelete: Cascade)

  createdAt DateTime @default(now())
  updatedAt DateTime @updatedAt

  proxiedEmailServiceConfig  ProxiedEmailServiceConfig?
  standardEmailServiceConfig StandardEmailServiceConfig?

  emailTemplates EmailTemplate[]
}

enum EmailTemplateType {
  EMAIL_VERIFICATION
  PASSWORD_RESET
  MAGIC_LINK
  TEAM_INVITATION
}

model EmailTemplate {
  projectConfigId    String             @db.Uuid
  emailServiceConfig EmailServiceConfig @relation(fields: [projectConfigId], references: [projectConfigId], onDelete: Cascade)

  createdAt DateTime @default(now())
  updatedAt DateTime @updatedAt

  content Json
  type    EmailTemplateType
  subject String

  @@id([projectConfigId, type])
}

model ProxiedEmailServiceConfig {
  projectConfigId    String             @id @db.Uuid
  emailServiceConfig EmailServiceConfig @relation(fields: [projectConfigId], references: [projectConfigId], onDelete: Cascade)
  createdAt          DateTime           @default(now())
  updatedAt          DateTime           @updatedAt
}

model StandardEmailServiceConfig {
  projectConfigId    String             @id @db.Uuid
  emailServiceConfig EmailServiceConfig @relation(fields: [projectConfigId], references: [projectConfigId], onDelete: Cascade)
  createdAt          DateTime           @default(now())
  updatedAt          DateTime           @updatedAt

  senderName  String
  senderEmail String
  host        String
  port        Int
  username    String
  password    String
}

//#endregion

//#region OAuth

// Exactly one of the xyzOAuthConfig variables should be set.
model OAuthProviderConfig {
  projectConfigId String        @db.Uuid
  projectConfig   ProjectConfig @relation(fields: [projectConfigId], references: [id], onDelete: Cascade)
  id              String

  createdAt DateTime @default(now())
  updatedAt DateTime @updatedAt

  enabled Boolean @default(true)

  proxiedOAuthConfig       ProxiedOAuthProviderConfig?
  standardOAuthConfig      StandardOAuthProviderConfig?
  projectUserOAuthAccounts ProjectUserOAuthAccount[]

  @@id([projectConfigId, id])
}

model ProxiedOAuthProviderConfig {
  projectConfigId String              @db.Uuid
  providerConfig  OAuthProviderConfig @relation(fields: [projectConfigId, id], references: [projectConfigId, id], onDelete: Cascade)
  id              String
  createdAt       DateTime            @default(now())
  updatedAt       DateTime            @updatedAt

  type ProxiedOAuthProviderType

  @@id([projectConfigId, id])
  @@unique([projectConfigId, type])
}

enum ProxiedOAuthProviderType {
  GITHUB
  FACEBOOK
  GOOGLE
  MICROSOFT
  SPOTIFY
  GITLAB
}

model StandardOAuthProviderConfig {
  projectConfigId String              @db.Uuid
  providerConfig  OAuthProviderConfig @relation(fields: [projectConfigId, id], references: [projectConfigId, id], onDelete: Cascade)
  id              String
  createdAt       DateTime            @default(now())
  updatedAt       DateTime            @updatedAt

  type         StandardOAuthProviderType
  clientId     String
  clientSecret String

  // optional extra parameters for specific oauth providers
  // Facebook business integration requires a config_id
  facebookConfigId String?

  @@id([projectConfigId, id])
}

enum StandardOAuthProviderType {
  GITHUB
  FACEBOOK
  GOOGLE
  MICROSOFT
  SPOTIFY
<<<<<<< HEAD
  GITLAB
=======
  DISCORD
>>>>>>> b7061e2b
}

//#endregion

//#region Events

model Event {
  id String @id @default(uuid()) @db.Uuid

  createdAt DateTime @default(now())
  updatedAt DateTime @updatedAt

  // if isWide == false, then eventEndedAt is always equal to eventStartedAt
  isWide         Boolean
  eventStartedAt DateTime
  eventEndedAt   DateTime

  // TODO: add event_type, and at least one of either system_event_type or event_type is always set
  systemEventTypeIds String[]
  data               Json
}

//#endregion<|MERGE_RESOLUTION|>--- conflicted
+++ resolved
@@ -579,11 +579,7 @@
   GOOGLE
   MICROSOFT
   SPOTIFY
-<<<<<<< HEAD
   GITLAB
-=======
-  DISCORD
->>>>>>> b7061e2b
 }
 
 //#endregion
