--- conflicted
+++ resolved
@@ -565,6 +565,7 @@
   DISCORD
   GITLAB
   BITBUCKET
+  APPLE
 }
 
 model OAuthToken {
@@ -753,81 +754,6 @@
 
 //#endregion
 
-<<<<<<< HEAD
-//#region OAuth
-
-// Exactly one of the xyzOAuthConfig variables should be set.
-model OAuthProviderConfig {
-  projectConfigId String        @db.Uuid
-  projectConfig   ProjectConfig @relation(fields: [projectConfigId], references: [id], onDelete: Cascade)
-  id              String
-
-  createdAt DateTime @default(now())
-  updatedAt DateTime @updatedAt
-
-  enabled Boolean @default(true)
-
-  proxiedOAuthConfig       ProxiedOAuthProviderConfig?
-  standardOAuthConfig      StandardOAuthProviderConfig?
-  projectUserOAuthAccounts ProjectUserOAuthAccount[]
-
-  @@id([projectConfigId, id])
-}
-
-model ProxiedOAuthProviderConfig {
-  projectConfigId String              @db.Uuid
-  providerConfig  OAuthProviderConfig @relation(fields: [projectConfigId, id], references: [projectConfigId, id], onDelete: Cascade)
-  id              String
-  createdAt       DateTime            @default(now())
-  updatedAt       DateTime            @updatedAt
-
-  type ProxiedOAuthProviderType
-
-  @@id([projectConfigId, id])
-  @@unique([projectConfigId, type])
-}
-
-enum ProxiedOAuthProviderType {
-  GITHUB
-  FACEBOOK
-  GOOGLE
-  MICROSOFT
-  SPOTIFY
-}
-
-model StandardOAuthProviderConfig {
-  projectConfigId String              @db.Uuid
-  providerConfig  OAuthProviderConfig @relation(fields: [projectConfigId, id], references: [projectConfigId, id], onDelete: Cascade)
-  id              String
-  createdAt       DateTime            @default(now())
-  updatedAt       DateTime            @updatedAt
-
-  type         StandardOAuthProviderType
-  clientId     String
-  clientSecret String
-
-  // optional extra parameters for specific oauth providers
-  // Facebook business integration requires a config_id
-  facebookConfigId String?
-
-  @@id([projectConfigId, id])
-}
-
-enum StandardOAuthProviderType {
-  GITHUB
-  FACEBOOK
-  GOOGLE
-  MICROSOFT
-  SPOTIFY
-  DISCORD
-  GITLAB
-  APPLE
-}
-
-//#endregion
-
-=======
->>>>>>> ae411b70
 //#region Events
 
 model Event {
