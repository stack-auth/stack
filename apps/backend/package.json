--- conflicted
+++ resolved
@@ -43,15 +43,9 @@
     "@opentelemetry/sdk-trace-base": "^1.26.0",
     "@opentelemetry/sdk-trace-node": "^1.26.0",
     "@opentelemetry/semantic-conventions": "^1.27.0",
-<<<<<<< HEAD
-    "@prisma/client": "^5.20.0",
-    "@prisma/instrumentation": "^5.20.0",
-    "@sentry/nextjs": "^7.105.0",
-=======
     "@prisma/client": "^5.9.1",
     "@prisma/instrumentation": "^5.19.1",
     "@sentry/nextjs": "^8.40.0",
->>>>>>> 45ef89d9
     "@simplewebauthn/server": "^11.0.0",
     "@stackframe/stack-emails": "workspace:*",
     "@stackframe/stack-shared": "workspace:*",
