--- conflicted
+++ resolved
@@ -110,11 +110,6 @@
     ...filterUndefined(options.extraVariables),
   });
   const { subject, html, text } = renderEmailTemplate(template.subject, template.content, variables);
-<<<<<<< HEAD
-  
-=======
-
->>>>>>> bbfecfe3
   await sendEmail({
     emailConfig: await getEmailConfig(options.project),
     to: options.email,
