--- conflicted
+++ resolved
@@ -12,11 +12,8 @@
 import { MockProvider } from "./providers/mock";
 import { DiscordProvider } from "@/oauth/providers/discord";
 import { GitlabProvider } from "./providers/gitlab";
-<<<<<<< HEAD
 import { AppleProvider } from "./providers/apple";
-=======
 import { BitbucketProvider } from "./providers/bitbucket";
->>>>>>> ae411b70
 
 const _providers = {
   github: GithubProvider,
@@ -26,11 +23,8 @@
   spotify: SpotifyProvider,
   discord: DiscordProvider,
   gitlab: GitlabProvider,
-<<<<<<< HEAD
   apple: AppleProvider,
-=======
   bitbucket: BitbucketProvider,
->>>>>>> ae411b70
 } as const;
 
 const mockProvider = MockProvider;
