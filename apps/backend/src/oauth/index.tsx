--- conflicted
+++ resolved
@@ -10,11 +10,8 @@
 import { MicrosoftProvider } from "./providers/microsoft";
 import { SpotifyProvider } from "./providers/spotify";
 import { MockProvider } from "./providers/mock";
-<<<<<<< HEAD
 import { GitlabProvider } from "./providers/gitlab";
-=======
 import { DiscordProvider } from "@/oauth/providers/discord";
->>>>>>> b7061e2b
 
 const _providers = {
   github: GithubProvider,
@@ -22,11 +19,8 @@
   facebook: FacebookProvider,
   microsoft: MicrosoftProvider,
   spotify: SpotifyProvider,
-<<<<<<< HEAD
   gitlab: GitlabProvider,
-=======
   discord: DiscordProvider,
->>>>>>> b7061e2b
 } as const;
 
 const mockProvider = MockProvider;
