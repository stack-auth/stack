import { getEnvVariable } from "@stackframe/stack-shared/dist/utils/env";
import { OAuthUserInfo, validateUserInfo } from "../utils";
import { OAuthBaseProvider, TokenSet } from "./base";

export class DiscordProvider extends OAuthBaseProvider {
  private constructor(
    ...args: ConstructorParameters<typeof OAuthBaseProvider>
  ) {
    super(...args);
  }

  static async create(options: {
    clientId: string,
    clientSecret: string,
  }) {
    return new DiscordProvider(...await OAuthBaseProvider.createConstructorArgs({
      issuer: "https://discord.com",
      authorizationEndpoint: "https://discord.com/oauth2/authorize",
      tokenEndpoint: "https://discord.com/api/oauth2/token",
      redirectUri: getEnvVariable("STACK_BASE_URL") + "/api/v1/auth/oauth/callback/discord",
      baseScope: "identify email",
      ...options,
    }));
  }

  async postProcessUserInfo(tokenSet: TokenSet): Promise<OAuthUserInfo> {
    const info = await fetch("https://discord.com/api/users/@me", {
      headers: {
        Authorization: `Bearer ${tokenSet.accessToken}`,
      },
    }).then((res) => res.json());

    return validateUserInfo({
      accountId: info.id,
      displayName: info.global_name ?? info.username,
      email: info.email,
<<<<<<< HEAD
      profileImageUrl: `https://cdn.discordapp.com/avatars/${info.id}/${info.avatar}.${info.avatar.startsWith("a_") ? "gif" : "png"}`,
=======
      profileImageUrl: info.avatar ? `https://cdn.discordapp.com/avatars/${info.id}/${info.avatar}.${info.avatar.startsWith("a_") ? "gif" : "png"}` : null,
      emailVerified: info.verified,
>>>>>>> f5c549a5
    });
  }
}<|MERGE_RESOLUTION|>--- conflicted
+++ resolved
@@ -34,12 +34,8 @@
       accountId: info.id,
       displayName: info.global_name ?? info.username,
       email: info.email,
-<<<<<<< HEAD
-      profileImageUrl: `https://cdn.discordapp.com/avatars/${info.id}/${info.avatar}.${info.avatar.startsWith("a_") ? "gif" : "png"}`,
-=======
       profileImageUrl: info.avatar ? `https://cdn.discordapp.com/avatars/${info.id}/${info.avatar}.${info.avatar.startsWith("a_") ? "gif" : "png"}` : null,
       emailVerified: info.verified,
->>>>>>> f5c549a5
     });
   }
 }