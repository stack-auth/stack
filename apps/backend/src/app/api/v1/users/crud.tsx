--- conflicted
+++ resolved
@@ -63,7 +63,6 @@
   },
 } satisfies Prisma.ProjectUserInclude;
 
-<<<<<<< HEAD
 export const contactChannelToCrud = (channel: Prisma.ContactChannelGetPayload<{}>) => {
   // eslint-disable-next-line @typescript-eslint/no-unnecessary-condition
   if (channel.type !== 'EMAIL') {
@@ -97,13 +96,10 @@
   } as const;
 };
 
-export const userPrismaToCrud = (prisma: Prisma.ProjectUserGetPayload<{ include: typeof userFullInclude}>): UsersCrud["Admin"]["Read"] => {
-=======
 export const userPrismaToCrud = (
-  prisma: Prisma.ProjectUserGetPayload<{ include: typeof userFullInclude}>,
+  prisma: Prisma.ProjectUserGetPayload<{ include: typeof userFullInclude }>,
   lastActiveAtMillis: number,
 ): UsersCrud["Admin"]["Read"] => {
->>>>>>> 49724b48
   const selectedTeamMembers = prisma.teamMembers;
   if (selectedTeamMembers.length > 1) {
     throw new StackAssertionError("User cannot have more than one selected team; this should never happen");
@@ -183,7 +179,6 @@
   };
 };
 
-<<<<<<< HEAD
 async function checkAuthData(
   tx: PrismaTransaction,
   data: {
@@ -264,8 +259,8 @@
 
   return otpConfig[0];
 }
-=======
-export const getUserLastActiveAtMillis = async (userId: string, fallbackTo: number | Date): Promise<number> => {
+
+        export const getUserLastActiveAtMillis = async (userId: string, fallbackTo: number | Date): Promise<number> => {
   const event = await prismaClient.event.findFirst({
     where: {
       data: {
@@ -299,7 +294,6 @@
     );
   });
 };
->>>>>>> 49724b48
 
 export const usersCrudHandlers = createLazyProxy(() => createCrudHandlers(usersCrud, {
   querySchema: yupObject({
@@ -532,10 +526,7 @@
       return userPrismaToCrud(user);
     });
 
-<<<<<<< HEAD
-=======
     const result = userPrismaToCrud(db, await getUserLastActiveAtMillis(db.projectUserId, new Date()));
->>>>>>> 49724b48
 
     if (auth.project.config.create_team_on_sign_up) {
       await teamsCrudHandlers.adminCreate({
@@ -866,11 +857,8 @@
       return userPrismaToCrud(db);
     });
 
-<<<<<<< HEAD
-=======
     const result = userPrismaToCrud(db, await getUserLastActiveAtMillis(params.user_id, new Date()));
 
->>>>>>> 49724b48
     await sendUserUpdatedWebhook({
       projectId: auth.project.id,
       data: result,
