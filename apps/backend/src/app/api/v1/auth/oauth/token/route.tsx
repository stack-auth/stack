import * as yup from "yup";
import { prismaClient } from "@/prisma-client";
import { createSmartRouteHandler } from "@/route-handlers/smart-route-handler";
import { sendEmailFromTemplate } from "@/lib/emails";
import { StackAssertionError, StatusError } from "@stackframe/stack-shared/dist/utils/errors";
import { KnownErrors } from "@stackframe/stack-shared/dist/known-errors";
import { InvalidGrantError, Request as OAuthRequest, Response as OAuthResponse, InvalidClientError } from "@node-oauth/oauth2-server";
import { adaptSchema, clientOrHigherAuthTypeSchema, signInEmailSchema, emailOtpSignInCallbackUrlSchema } from "@stackframe/stack-shared/dist/schema-fields";
import { sharedProviders } from "@stackframe/stack-shared/dist/interface/clientInterface";
import { generators } from "openid-client";
import { getProvider } from "@/oauth";
import { decodeAccessToken, oauthCookieSchema } from "@/lib/tokens";
import { cookies } from "next/headers";
import { redirect } from "next/navigation";
import { getNodeEnvironment } from "@stackframe/stack-shared/dist/utils/env";
import { getProject } from "@/lib/projects";
import { checkApiKeySet } from "@/lib/api-keys";
import { oauthServer } from "@/oauth";
import { yupObject, yupString, yupNumber, yupBoolean, yupArray, yupMixed } from "@stackframe/stack-shared/dist/schema-fields";

export const POST = createSmartRouteHandler({
  request: yupObject({
    body: yupObject({
      grant_type: yupString().oneOf(["refresh_token", "authorization_code"]).required(),
      code: yupString(),
      code_verifier: yupString(),
      redirect_uri: yupString(),
      refresh_token: yupString(),
    }).required(),
  }),
  response: yupObject({
    statusCode: yupNumber().required(),
    bodyType: yupString().oneOf(["json"]).required(),
    body: yupMixed().required(),
    headers: yupMixed().required(),
  }),
  async handler({ body }, fullReq) {
    if (body.redirect_uri) {
      body.redirect_uri = body.redirect_uri.split('#')[0]; // remove hash
    }

    const oauthRequest = new OAuthRequest({
      headers: fullReq.headers,
      query: Object.fromEntries(new URL(fullReq.url).searchParams.entries()),
      method: "POST",
      body: body,
    });
<<<<<<< HEAD
  
=======

>>>>>>> bbfecfe3

    const oauthResponse = new OAuthResponse();
    try {
      await oauthServer.token(
<<<<<<< HEAD
      oauthRequest, 
      oauthResponse, 
=======
      oauthRequest,
      oauthResponse,
>>>>>>> bbfecfe3
      {
        // note the `accessTokenLifetime` won't have any effect here because we set it in the `generateAccessToken` function
        refreshTokenLifetime: 60 * 60 * 24 * 365, // 1 year
        alwaysIssueNewRefreshToken: false, // add token rotation later
      }
    );
    } catch (e) {
      if (e instanceof InvalidGrantError) {
        throw new KnownErrors.RefreshTokenExpired();
      }
      if (e instanceof InvalidClientError) {
        throw new KnownErrors.ProjectNotFound();
      }
      throw e;
    }

    return {
      statusCode: oauthResponse.status || 200,
      bodyType: "json",
      body: oauthResponse.body,
      headers: Object.fromEntries(Object.entries(oauthResponse.headers || {}).map(([k, v]) => ([k, [v]]))),
    };
  },
});<|MERGE_RESOLUTION|>--- conflicted
+++ resolved
@@ -45,22 +45,12 @@
       method: "POST",
       body: body,
     });
-<<<<<<< HEAD
-  
-=======
-
->>>>>>> bbfecfe3
 
     const oauthResponse = new OAuthResponse();
     try {
       await oauthServer.token(
-<<<<<<< HEAD
-      oauthRequest, 
-      oauthResponse, 
-=======
       oauthRequest,
       oauthResponse,
->>>>>>> bbfecfe3
       {
         // note the `accessTokenLifetime` won't have any effect here because we set it in the `generateAccessToken` function
         refreshTokenLifetime: 60 * 60 * 24 * 365, // 1 year
