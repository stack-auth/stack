--- conflicted
+++ resolved
@@ -52,11 +52,6 @@
     }, {
       user,
     });
-<<<<<<< HEAD
-    
-=======
-
->>>>>>> bbfecfe3
     return {
       statusCode: 200,
       bodyType: "success",
