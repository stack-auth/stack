import * as oauth from 'oauth4webapi';
import crypto from "crypto";

<<<<<<< HEAD
import { 
  AccessTokenExpiredErrorCode, 
  GrantInvalidErrorCode, 
  SignInErrorCode, 
  SignUpErrorCode, 
  KnownErrorCodes,
  KnownError,
  SignUpErrorCodes,
  SignInErrorCodes,
  EmailVerificationLinkErrorCode,
  EmailVerificationLinkErrorCodes,
  PasswordResetLinkErrorCodes,
  PasswordResetLinkErrorCode,
  KnownErrorCode,
  PasswordUpdateErrorCodes,
  PasswordUpdateErrorCode
} from "../utils/types";
=======
>>>>>>> 673a8fae
import { AsyncResult, Result } from "../utils/results";
import { ReadonlyJson } from '../utils/json';
import { AsyncStore, ReadonlyAsyncStore } from '../utils/stores';
import { KnownError, KnownErrors } from '../known-errors';

export type UserCustomizableJson = {
  readonly projectId: string,
  readonly displayName: string | null,
  readonly clientMetadata: ReadonlyJson,
};

export type UserJson = UserCustomizableJson & {
  readonly id: string,
  readonly primaryEmail: string | null,
  readonly primaryEmailVerified: boolean,
  readonly displayName: string | null,
  readonly clientMetadata: ReadonlyJson,
  readonly profileImageUrl: string | null,
  readonly signedUpAtMillis: number,
  readonly authMethod: "credential" | "oauth",
};

export type ClientProjectJson = {
  readonly id: string,
  readonly credentialEnabled: boolean,
  readonly oauthProviders: readonly {
    id: string,
    enabled: boolean,
  }[],
};

export type ClientInterfaceOptions = {
  readonly baseUrl: string,
  readonly projectId: string,
} & ({
  readonly publishableClientKey: string,
} | {
  readonly projectOwnerTokens: ReadonlyTokenStore,
});

export type SharedProvider = "shared-github" | "shared-google" | "shared-facebook" | "shared-microsoft";
export const sharedProviders = [
  "shared-github",
  "shared-google",
  "shared-facebook",
  "shared-microsoft",
] as const;

export type StandardProvider = "github" | "facebook" | "google" | "microsoft";
export const standardProviders = [
  "github",
  "facebook",
  "google",
  "microsoft",
] as const;

export function toStandardProvider(provider: SharedProvider | StandardProvider): StandardProvider {
  return provider.replace("shared-", "") as StandardProvider;
}

export function toSharedProvider(provider: SharedProvider | StandardProvider): SharedProvider {
  return "shared-" + provider as SharedProvider;
}


function getSessionCookieName(projectId: string) {
  return "__stack-token-" + crypto.createHash("sha256").update(projectId).digest("hex");
}

export type ReadonlyTokenStore = ReadonlyAsyncStore<TokenObject>;
export type TokenStore = AsyncStore<TokenObject>;

export type TokenObject = Readonly<{
  refreshToken: string | null,
  accessToken: string | null,
}>;

export type ProjectJson = {
  id: string,
  displayName: string,
  description?: string,
  createdAtMillis: number,
  userCount: number,
  isProductionMode: boolean,
  evaluatedConfig: {
    id: string,
    allowLocalhost: boolean,
    credentialEnabled: boolean,
    oauthProviders: OAuthProviderConfigJson[],
    emailConfig?: EmailConfigJson,
    domains: DomainConfigJson[],
  },
};

export type OAuthProviderConfigJson = {
  id: string,
  enabled: boolean,
} & (
  | { type: SharedProvider }
  | {
    type: StandardProvider,
    clientId: string,
    clientSecret: string,
    tenantId?: string,
  }
);

export type EmailConfigJson = (
  {
    type: "standard",
    senderName: string,
    senderEmail: string,
    host: string,
    port: number,
    username: string,
    password: string,
  }
  | {
    type: "shared",
    senderName: string,
  }
);

export type DomainConfigJson = {
  domain: string,
  handlerPath: string,
}

export type ProductionModeError = {
  errorMessage: string,
  fixUrlRelative: string,
};

export class StackClientInterface {
  constructor(public readonly options: ClientInterfaceOptions) {
    // nothing here
  }

  get projectId() {
    return this.options.projectId;
  }

  getSessionCookieName() {
    return getSessionCookieName(this.projectId);
  }

  getApiUrl() {
    return this.options.baseUrl + "/api/v1";
  }

  protected async refreshAccessToken(tokenStore: TokenStore) {
    if (!('publishableClientKey' in this.options)) {
      // TODO fix
      throw new Error("Admin session token is currently not supported for fetching new access token");
    }

    const refreshToken = (await tokenStore.getOrWait()).refreshToken;
    if (!refreshToken) {
      tokenStore.set({
        accessToken: null,
        refreshToken: null,
      });
      return;
    }
    
    const as = {
      issuer: this.options.baseUrl,
      algorithm: 'oauth2',
      token_endpoint: this.getApiUrl() + '/auth/token',
    };
    const client: oauth.Client = {
      client_id: this.projectId,
      client_secret: this.options.publishableClientKey,
      token_endpoint_auth_method: 'client_secret_basic',
    };

    const rawResponse = await oauth.refreshTokenGrantRequest(
      as,
      client,
      refreshToken,
    );
    const response = await this._processResponse(rawResponse);

    if (response.status === "error") {
      const error = response.error;
      if (error instanceof KnownErrors.RefreshTokenError) {
        return tokenStore.set({
          accessToken: null,
          refreshToken: null,
        });
      }
      throw error;
    }

    if (!response.data.ok) {
      const body = await response.data.text();
      throw new Error(`Failed to send refresh token request: ${response.status} ${body}`);
    }

    let challenges: oauth.WWWAuthenticateChallenge[] | undefined;
    if ((challenges = oauth.parseWwwAuthenticateChallenges(response.data))) {
      for (const challenge of challenges) {
        console.error('WWW-Authenticate Challenge', challenge);
      }
      throw new Error(); // Handle WWW-Authenticate Challenges as needed
    }

    const result = await oauth.processRefreshTokenResponse(as, client, response.data);
    if (oauth.isOAuth2Error(result)) {
      console.error('Error Response', result);
      throw new Error(); // Handle OAuth 2.0 response body error
    }

    tokenStore.update(old => ({
      accessToken: result.access_token ?? null,
      refreshToken: result.refresh_token ?? old?.refreshToken ?? null,
    }));
  }

  protected async sendClientRequest(
    path: string, 
    requestOptions: RequestInit, 
    tokenStoreOrNull: TokenStore | null
  ) {
    const tokenStore = tokenStoreOrNull ?? new AsyncStore<TokenObject>({
      accessToken: null,
      refreshToken: null,
    });


    return await Result.orThrowAsync(
      Result.retry(
        () => this.sendClientRequestInner(path, requestOptions, tokenStore!),
        5,
        { exponentialDelayBase: 1000 },
      )
    );
  }

  protected async sendClientRequestAndCatchKnownError<E extends typeof KnownErrors[keyof KnownErrors]>(
    path: string, 
    requestOptions: RequestInit, 
    tokenStoreOrNull: TokenStore | null,
    errorsToCatch: readonly E[],
  ): Promise<Result<
    Response & {
      usedTokens: TokenObject,
    },
    InstanceType<E>
  >> {
    try {
      return Result.ok(await this.sendClientRequest(path, requestOptions, tokenStoreOrNull));
    } catch (e) {
      for (const errorType of errorsToCatch) {
        if (e instanceof errorType) {
          return Result.error(e as InstanceType<E>);
        }
      }
      throw e;
    }
  }

  private async sendClientRequestInner(
    path: string,
    options: RequestInit,
    /**
     * This object will be modified for future retries, so it should be passed by reference.
     */
    tokenStore: TokenStore,
  ): Promise<Result<Response & {
    usedTokens: TokenObject,
  }>> {
    let tokenObj = await tokenStore.getOrWait();
    if (!tokenObj.accessToken && tokenObj.refreshToken) {
      await this.refreshAccessToken(tokenStore);
      tokenObj = await tokenStore.getOrWait();
    }

    const url = this.getApiUrl() + path;
    const params: RequestInit = {
      /**
       * This fetch may be cross-origin, in which case we don't want to send cookies of the
       * original origin (this is the default behaviour of `credentials`).
       * 
       * To help debugging, also omit cookies on same-origin, so we don't accidentally
       * implement reliance on cookies anywhere.
       */
      credentials: "omit",
      ...options,
      headers: {
        "X-Stack-Override-Error-Status": "true",
        "X-Stack-Project-Id": this.projectId,
        ...tokenObj.accessToken ? {
          "Authorization": "StackSession " + tokenObj.accessToken,
        } : {},
        ...'publishableClientKey' in this.options ? {
          "X-Stack-Publishable-Client-Key": this.options.publishableClientKey,
        } : {},
        ...'projectOwnerTokens' in this.options ? {
          "X-Stack-Admin-Access-Token": (await this.options.projectOwnerTokens?.getOrWait())?.accessToken ?? "",
        } : {},
        ...options.headers,
      },
    };

    const rawRes = await fetch(url, params);
    const processedRes = await this._processResponse(rawRes);
    if (processedRes.status === "error") {
      // If the access token is expired, reset it and retry
      if (processedRes.error instanceof KnownErrors.AccessTokenExpired) {
        tokenStore.set({
          accessToken: null,
          refreshToken: tokenObj.refreshToken,
        });
        return Result.error(new Error("Access token expired"));
      }

      // Known errors are client side errors, and should hence not be retried (except for access token expired above).
      // Hence, throw instead of returning an error
      throw processedRes.error;
    }


    const res = Object.assign(processedRes.data, {
      usedTokens: tokenObj,
    });
    if (res.ok) {
      return Result.ok(res);
    } else {
      const error = await res.text();

      // Do not retry, throw error instead of returning one
      throw new Error(`Failed to send request to ${url}: ${res.status} ${error}`);
    }
  }

  private async _processResponse(rawRes: Response): Promise<Result<Response, KnownError>> {
    let res = rawRes;
    if (rawRes.headers.has("x-stack-actual-status")) {
      const actualStatus = Number(rawRes.headers.get("x-stack-actual-status"));
      res = new Response(rawRes.body, {
        status: actualStatus,
        statusText: rawRes.statusText,
        headers: rawRes.headers,
      });
    }

    // Handle known errors
    if (res.headers.has("x-stack-known-error")) {
      const errorJson = await res.json();
      if (res.headers.get("x-stack-known-error") !== errorJson.code) {
        throw new Error("Mismatch between x-stack-known-error header and error code in body; the server's response is invalid");
      }
      const error = KnownError.fromJson(errorJson);
      return Result.error(error);
    }

    return Result.ok(res);
  }

  async sendForgotPasswordEmail(
    email: string,
    redirectUrl: string,
  ): Promise<KnownErrors["UserNotFound"] | undefined> {
    const res = await this.sendClientRequestAndCatchKnownError(
      "/auth/forgot-password",
      {
        method: "POST",
        headers: {
          "Content-Type": "application/json"
        },
        body: JSON.stringify({
          email,
          redirectUrl,
        }),
      },
      null,
      [KnownErrors.UserNotFound],
    );

    if (res.status === "error") {
      return res.error;
    }
  }

<<<<<<< HEAD
  async sendVerificationEmail(
    emailVerificationRedirectUrl: string, 
    tokenStore: TokenStore
  ): Promise<EmailVerificationLinkErrorCode | undefined> {
    const res = await this.sendClientRequestAndCatchKnownError<EmailVerificationLinkErrorCode>(
      "/auth/send-verification-email",
      {
        method: "POST",
        headers: {
          "Content-Type": "application/json"
        },
        body: JSON.stringify({
          emailVerificationRedirectUrl,
        }),
      },
      tokenStore,
      EmailVerificationLinkErrorCodes
    );

    if (res.status === "error") {
      return res.error;
    }
  }

  async resetPassword(options: { password: string, code: string }): Promise<PasswordResetLinkErrorCode | undefined> {
    const res = await this.sendClientRequestAndCatchKnownError<PasswordResetLinkErrorCode>(
=======
  async resetPassword(
    options: { code: string } & ({ password: string } | { onlyVerifyCode: boolean })
  ): Promise<KnownErrors["PasswordResetError"] | undefined> {
    const res = await this.sendClientRequestAndCatchKnownError(
>>>>>>> 673a8fae
      "/auth/password-reset",
      {
        method: "POST",
        headers: {
          "Content-Type": "application/json"
        },
        body: JSON.stringify(options),
      },
      null,
      [KnownErrors.PasswordResetError]
    );

    if (res.status === "error") {
      return res.error;
    }
  }

<<<<<<< HEAD
  async updatePassword(options: { oldPassword: string, newPassword: string }, tokenStore: TokenStore): Promise<PasswordUpdateErrorCode | undefined> {
    const res = await this.sendClientRequestAndCatchKnownError<PasswordUpdateErrorCode>(
      "/auth/update-password",
      {
        method: "POST",
        headers: {
          "Content-Type": "application/json"
        },
        body: JSON.stringify(options),
      },
      tokenStore,
      PasswordUpdateErrorCodes
    );

    if (res.status === "error") {
      return res.error;
    }
  }

  async verifyPasswordResetCode(code: string): Promise<PasswordResetLinkErrorCode | undefined> {
    const res = await this.sendClientRequestAndCatchKnownError<PasswordResetLinkErrorCode>(
      "/auth/password-reset",
      {
        method: "POST",
        headers: {
          "Content-Type": "application/json"
        },
        body: JSON.stringify({
          code,
          onlyVerifyCode: true,
        }),
      },
      null,
      PasswordResetLinkErrorCodes
    );

    if (res.status === "error") {
      return res.error;
=======
  async verifyPasswordResetCode(code: string): Promise<KnownErrors["PasswordResetCodeError"] | undefined> {
    const res = await this.resetPassword({ code, onlyVerifyCode: true });
    if (res && !(res instanceof KnownErrors.PasswordResetCodeError)) {
      throw res;
>>>>>>> 673a8fae
    }
    return res;
  }

  async verifyEmail(code: string): Promise<KnownErrors["EmailVerificationError"] | undefined> {
    const res = await this.sendClientRequestAndCatchKnownError(
      "/auth/email-verification",
      {
        method: "POST",
        headers: {
          "Content-Type": "application/json"
        },
        body: JSON.stringify({
          code,
        }),
      },
      null,
      [KnownErrors.EmailVerificationError]
    );

    if (res.status === "error") {
      return res.error;
    }
  }

  async signInWithCredential(
    email: string, 
    password: string, 
    tokenStore: TokenStore
  ): Promise<KnownErrors["EmailPasswordMismatch"] | undefined> {
    const res = await this.sendClientRequestAndCatchKnownError(
      "/auth/signin",
      {
        method: "POST",
        headers: {
          "Content-Type": "application/json"
        },
        body: JSON.stringify({
          email,
          password,
        }),
      },
      tokenStore,
      [KnownErrors.EmailPasswordMismatch]
    );

    if (res.status === "error") {
      return res.error;
    }

    const result = await res.data.json();
    tokenStore.set({
      accessToken: result.access_token,
      refreshToken: result.refresh_token,
    });
  }

  async signUpWithCredential(
    email: string,
    password: string,
    emailVerificationRedirectUrl: string,
    tokenStore: TokenStore,
  ): Promise<KnownErrors["UserEmailAlreadyExists"] | undefined> {
    const res = await this.sendClientRequestAndCatchKnownError(
      "/auth/signup",
      {
        headers: {
          "Content-Type": "application/json"
        },
        method: "POST",
        body: JSON.stringify({
          email,
          password,
          emailVerificationRedirectUrl,
        }),
      },
      tokenStore,
      [KnownErrors.UserEmailAlreadyExists]
    );

    if (res.status === "error") {
      return res.error;
    }

    const result = await res.data.json();
    tokenStore.set({
      accessToken: result.access_token,
      refreshToken: result.refresh_token,
    });
  }

  async getOAuthUrl(
    provider: string, 
    redirectUrl: string, 
    codeChallenge: string, 
    state: string
  ): Promise<string> {
    const updatedRedirectUrl = new URL(redirectUrl);
    for (const key of ["code", "state"]) {
      if (updatedRedirectUrl.searchParams.has(key)) {
        console.warn("Redirect URL already contains " + key + " parameter, removing it as it will be overwritten by the OAuth callback");
      }
      updatedRedirectUrl.searchParams.delete(key);
    }

    if (!('publishableClientKey' in this.options)) {
      // TODO fix
      throw new Error("Admin session token is currently not supported for OAuth");
    }
    const url = new URL(this.getApiUrl() + "/auth/authorize/" + provider.toLowerCase());
    url.searchParams.set("client_id", this.projectId);
    url.searchParams.set("client_secret", this.options.publishableClientKey);
    url.searchParams.set("redirect_uri", updatedRedirectUrl.toString());
    url.searchParams.set("scope", "openid");
    url.searchParams.set("state", state);
    url.searchParams.set("grant_type", "authorization_code");
    url.searchParams.set("code_challenge", codeChallenge);
    url.searchParams.set("code_challenge_method", "S256");
    url.searchParams.set("response_type", "code");
    return url.toString();
  }

  async callOAuthCallback(
    oauthParams: URLSearchParams, 
    redirectUri: string,
    codeVerifier: string, 
    state: string,
    tokenStore: TokenStore,
  ) {
    if (!('publishableClientKey' in this.options)) {
      // TODO fix
      throw new Error("Admin session token is currently not supported for OAuth");
    }
    const as = {
      issuer: this.options.baseUrl,
      algorithm: 'oauth2',
      token_endpoint: this.getApiUrl() + '/auth/token',
    };
    const client: oauth.Client = {
      client_id: this.projectId,
      client_secret: this.options.publishableClientKey,
      token_endpoint_auth_method: 'client_secret_basic',
    };
    const params = oauth.validateAuthResponse(as, client, oauthParams, state);
    if (oauth.isOAuth2Error(params)) {
      console.error('Error validating OAuth response', params);
      throw new Error("Error validating OAuth response"); // Handle OAuth 2.0 redirect error
    }
    const response = await oauth.authorizationCodeGrantRequest(
      as,
      client,
      params,
      redirectUri,
      codeVerifier,
    );

    let challenges: oauth.WWWAuthenticateChallenge[] | undefined;
    if ((challenges = oauth.parseWwwAuthenticateChallenges(response))) {
      for (const challenge of challenges) {
        console.error('WWW-Authenticate Challenge', challenge);
      }
      throw new Error("WWW-Authenticate challenge not implemented"); // Handle WWW-Authenticate Challenges as needed
    }

    const result = await oauth.processAuthorizationCodeOAuth2Response(as, client, response);
    if (oauth.isOAuth2Error(result)) {
      console.error('Error Response', result);
      throw new Error(); // Handle OAuth 2.0 response body error
    }
    tokenStore.update(old => ({
      accessToken: result.access_token ?? null,
      refreshToken: result.refresh_token ?? old?.refreshToken ?? null,
    }));

    return result;
  }

  async signOut(tokenStore: TokenStore): Promise<void> {
    const tokenObj = await tokenStore.getOrWait();
    const res = await this.sendClientRequest(
      "/auth/signout",
      {
        method: "POST",
        headers: {
          "Content-Type": "application/json"
        },
        body: JSON.stringify({
          refreshToken: tokenObj.refreshToken ?? "",
        }),
      },
      tokenStore,
    );
    await res.json();
    tokenStore.set({
      accessToken: null,
      refreshToken: null,
    });
  }

  async getClientUserByToken(tokenStore: TokenStore): Promise<Result<UserJson>> {
    const response = await this.sendClientRequest(
      "/current-user",
      {},
      tokenStore,
    );
    const user: UserJson | null = await response.json();
    if (!user) return Result.error(new Error("Failed to get user"));
    return Result.ok(user);
  }

  async getClientProject(): Promise<Result<ClientProjectJson>> {
    const response = await this.sendClientRequest("/projects/" + this.options.projectId, {}, null);
    const project: ClientProjectJson | null = await response.json();
    if (!project) return Result.error(new Error("Failed to get project"));
    return Result.ok(project);
  }

  async setClientUserCustomizableData(update: Partial<UserCustomizableJson>, tokenStore: TokenStore) {
    await this.sendClientRequest(
      "/current-user",
      {
        method: "PUT",
        headers: {
          "content-type": "application/json",
        },
        body: JSON.stringify(update),
      },
      tokenStore,
    );
  }

  async listProjects(tokenStore: TokenStore): Promise<ProjectJson[]> {
    const response = await this.sendClientRequest("/projects", {}, tokenStore);
    if (!response.ok) {
      throw new Error("Failed to list projects: " + response.status + " " + (await response.text()));
    }

    const json = await response.json();
    return json;
  }

  async createProject(
    project: Pick<ProjectJson, "displayName" | "description">,
    tokenStore: TokenStore,
  ): Promise<ProjectJson> {
    const fetchResponse = await this.sendClientRequest(
      "/projects",
      {
        method: "POST",
        headers: {
          "content-type": "application/json",
        },
        body: JSON.stringify(project),
      },
      tokenStore,
    );
    if (!fetchResponse.ok) {
      throw new Error("Failed to create project: " + fetchResponse.status + " " + (await fetchResponse.text()));
    }

    const json = await fetchResponse.json();
    return json;
  }
}

export function getProductionModeErrors(project: ProjectJson): ProductionModeError[] {
  const errors: ProductionModeError[] = [];
  const fixUrlRelative = `/projects/${encodeURIComponent(project.id)}/auth/urls-and-callbacks`;

  if (project.evaluatedConfig.allowLocalhost) {
    errors.push({
      errorMessage: "Localhost is not allowed in production mode, turn off 'Allow localhost' in project settings",
      fixUrlRelative,
    });
  }

  for (const { domain } of project.evaluatedConfig.domains) {
    let url;
    try {
      url = new URL(domain);
    } catch (e) {
      errors.push({
        errorMessage: "Domain should be a valid URL: " + domain,
        fixUrlRelative,
      });
      continue;
    }

    if (url.hostname === "localhost") {
      errors.push({
        errorMessage: "Domain should not be localhost: " + domain,
        fixUrlRelative,
      });
    } else if (!url.hostname.includes(".") || url.hostname.match(/\d+(\.\d+)*/)) {
      errors.push({
        errorMessage: "Not a valid domain" + domain,
        fixUrlRelative,
      });
    } else if (url.protocol !== "https:") {
      errors.push({
        errorMessage: "Domain should be HTTPS: " + domain,
        fixUrlRelative,
      });
    }
  }

  return errors;
}
<|MERGE_RESOLUTION|>--- conflicted
+++ resolved
@@ -1,27 +1,7 @@
 import * as oauth from 'oauth4webapi';
 import crypto from "crypto";
 
-<<<<<<< HEAD
-import { 
-  AccessTokenExpiredErrorCode, 
-  GrantInvalidErrorCode, 
-  SignInErrorCode, 
-  SignUpErrorCode, 
-  KnownErrorCodes,
-  KnownError,
-  SignUpErrorCodes,
-  SignInErrorCodes,
-  EmailVerificationLinkErrorCode,
-  EmailVerificationLinkErrorCodes,
-  PasswordResetLinkErrorCodes,
-  PasswordResetLinkErrorCode,
-  KnownErrorCode,
-  PasswordUpdateErrorCodes,
-  PasswordUpdateErrorCode
-} from "../utils/types";
-=======
->>>>>>> 673a8fae
-import { AsyncResult, Result } from "../utils/results";
+import { Result } from "../utils/results";
 import { ReadonlyJson } from '../utils/json';
 import { AsyncStore, ReadonlyAsyncStore } from '../utils/stores';
 import { KnownError, KnownErrors } from '../known-errors';
@@ -406,12 +386,11 @@
     }
   }
 
-<<<<<<< HEAD
   async sendVerificationEmail(
     emailVerificationRedirectUrl: string, 
     tokenStore: TokenStore
-  ): Promise<EmailVerificationLinkErrorCode | undefined> {
-    const res = await this.sendClientRequestAndCatchKnownError<EmailVerificationLinkErrorCode>(
+  ): Promise<KnownErrors["EmailAlreadyVerified"] | undefined> {
+    const res = await this.sendClientRequestAndCatchKnownError(
       "/auth/send-verification-email",
       {
         method: "POST",
@@ -423,7 +402,7 @@
         }),
       },
       tokenStore,
-      EmailVerificationLinkErrorCodes
+      [KnownErrors.EmailAlreadyVerified]
     );
 
     if (res.status === "error") {
@@ -431,14 +410,10 @@
     }
   }
 
-  async resetPassword(options: { password: string, code: string }): Promise<PasswordResetLinkErrorCode | undefined> {
-    const res = await this.sendClientRequestAndCatchKnownError<PasswordResetLinkErrorCode>(
-=======
   async resetPassword(
     options: { code: string } & ({ password: string } | { onlyVerifyCode: boolean })
   ): Promise<KnownErrors["PasswordResetError"] | undefined> {
     const res = await this.sendClientRequestAndCatchKnownError(
->>>>>>> 673a8fae
       "/auth/password-reset",
       {
         method: "POST",
@@ -456,9 +431,11 @@
     }
   }
 
-<<<<<<< HEAD
-  async updatePassword(options: { oldPassword: string, newPassword: string }, tokenStore: TokenStore): Promise<PasswordUpdateErrorCode | undefined> {
-    const res = await this.sendClientRequestAndCatchKnownError<PasswordUpdateErrorCode>(
+  async updatePassword(
+    options: { oldPassword: string, newPassword: string }, 
+    tokenStore: TokenStore
+  ): Promise<KnownErrors["PasswordMismatch"] | KnownErrors["PasswordRequirementsNotMet"] | undefined> {
+    const res = await this.sendClientRequestAndCatchKnownError(
       "/auth/update-password",
       {
         method: "POST",
@@ -468,7 +445,7 @@
         body: JSON.stringify(options),
       },
       tokenStore,
-      PasswordUpdateErrorCodes
+      [KnownErrors.PasswordMismatch, KnownErrors.PasswordRequirementsNotMet]
     );
 
     if (res.status === "error") {
@@ -476,31 +453,10 @@
     }
   }
 
-  async verifyPasswordResetCode(code: string): Promise<PasswordResetLinkErrorCode | undefined> {
-    const res = await this.sendClientRequestAndCatchKnownError<PasswordResetLinkErrorCode>(
-      "/auth/password-reset",
-      {
-        method: "POST",
-        headers: {
-          "Content-Type": "application/json"
-        },
-        body: JSON.stringify({
-          code,
-          onlyVerifyCode: true,
-        }),
-      },
-      null,
-      PasswordResetLinkErrorCodes
-    );
-
-    if (res.status === "error") {
-      return res.error;
-=======
   async verifyPasswordResetCode(code: string): Promise<KnownErrors["PasswordResetCodeError"] | undefined> {
     const res = await this.resetPassword({ code, onlyVerifyCode: true });
     if (res && !(res instanceof KnownErrors.PasswordResetCodeError)) {
       throw res;
->>>>>>> 673a8fae
     }
     return res;
   }
