--- conflicted
+++ resolved
@@ -34,11 +34,8 @@
   authWithEmail: boolean,
   oauthProviders: string[],
   selectedTeamId: string | null,
-<<<<<<< HEAD
   uploadedProfileImageId:string|null,
-=======
   selectedTeam: TeamJson | null,
->>>>>>> 95021897
 };
 
 export type UserUpdateJson = Partial<UserCustomizableJson>;
@@ -910,7 +907,6 @@
     return json;
   }
 
-<<<<<<< HEAD
   async getProjectUserProfileImage(userId: string) {
     const response = await this.sendClientRequest(
       "/profile-image/"+userId,
@@ -920,7 +916,7 @@
     const data = await response.json();
     if (!data) return Result.error(new Error("Failed to get user"));
     return Result.ok(data);
-=======
+  }
   async getAccessToken(
     provider: string,
     scope: string,
@@ -941,7 +937,6 @@
     return {
       accessToken: json.accessToken,
     };
->>>>>>> 95021897
   }
 }
 
