<<<<<<< HEAD
export const standardProviders = ["google", "github", "facebook", "microsoft", "spotify", "gitlab"] as const;
export const sharedProviders = ["google", "github", "facebook", "microsoft", "spotify"] as const;
export const allProviders = ["google", "github", "facebook", "microsoft", "spotify", "gitlab"] as const;
=======
export const standardProviders = ["google", "github", "facebook", "microsoft", "spotify", "discord"] as const;
// No more shared providers should be added except for special cases
export const sharedProviders = ["google", "github", "facebook", "microsoft", "spotify"] as const;
export const allProviders = ["google", "github", "facebook", "microsoft", "spotify", "discord"] as const;
>>>>>>> 22459e61

export type ProviderType = typeof allProviders[number];
export type StandardProviderType = typeof standardProviders[number];
export type SharedProviderType = typeof sharedProviders[number];<|MERGE_RESOLUTION|>--- conflicted
+++ resolved
@@ -1,13 +1,8 @@
-<<<<<<< HEAD
-export const standardProviders = ["google", "github", "facebook", "microsoft", "spotify", "gitlab"] as const;
-export const sharedProviders = ["google", "github", "facebook", "microsoft", "spotify"] as const;
-export const allProviders = ["google", "github", "facebook", "microsoft", "spotify", "gitlab"] as const;
-=======
-export const standardProviders = ["google", "github", "facebook", "microsoft", "spotify", "discord"] as const;
+
+export const standardProviders = ["google", "github", "facebook", "microsoft", "spotify", "discord", "gitlab"] as const;
 // No more shared providers should be added except for special cases
 export const sharedProviders = ["google", "github", "facebook", "microsoft", "spotify"] as const;
-export const allProviders = ["google", "github", "facebook", "microsoft", "spotify", "discord"] as const;
->>>>>>> 22459e61
+export const allProviders = ["google", "github", "facebook", "microsoft", "spotify", "discord", "gitlab"] as const;
 
 export type ProviderType = typeof allProviders[number];
 export type StandardProviderType = typeof standardProviders[number];
