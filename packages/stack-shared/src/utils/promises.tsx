--- conflicted
+++ resolved
@@ -87,9 +87,6 @@
   return await wait(date.getTime() - Date.now());
 }
 
-<<<<<<< HEAD
-export function runAsynchronously(promiseOrFunc: void | Promise<unknown> | (() => void | Promise<unknown>) | undefined): void {
-=======
 class ErrorDuringRunAsynchronously extends Error {
   constructor() {
     super("The error above originated in a runAsynchronously() call. Here is the stacktrace associated with it.");
@@ -98,12 +95,11 @@
 }
 
 export function runAsynchronously(
-  promiseOrFunc: Promise<unknown> | (() => Promise<unknown>) | undefined,
+  promiseOrFunc: void | Promise<unknown> | (() => void | Promise<unknown>) | undefined,
   options: {
     ignoreErrors?: boolean,
   } = {},
 ): void {
->>>>>>> 673a8fae
   if (typeof promiseOrFunc === "function") {
     promiseOrFunc = promiseOrFunc();
   }
