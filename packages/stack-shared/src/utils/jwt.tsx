--- conflicted
+++ resolved
@@ -3,10 +3,7 @@
 import * as jose from "jose";
 import { JOSEError } from "jose/errors";
 import { encodeBase64Url } from "./bytes";
-<<<<<<< HEAD
-=======
 import { getEnvVariable } from "./env";
->>>>>>> d05ce2e3
 import { globalVar } from "./globals";
 import { pick } from "./objects";
 
