import React, { use, useCallback, useMemo } from "react";
import { KnownErrors, OAuthProviderConfigJson, ServerUserCustomizableJson, ServerUserJson, StackAdminInterface, StackClientInterface, StackServerInterface } from "@stackframe/stack-shared";
import { getCookie, setOrDeleteCookie } from "./cookie";
import { throwErr } from "@stackframe/stack-shared/dist/utils/errors";
import { generateUuid } from "@stackframe/stack-shared/dist/utils/uuids";
import { AsyncResult, Result } from "@stackframe/stack-shared/dist/utils/results";
import { suspendIfSsr } from "@stackframe/stack-shared/dist/utils/react";
import { AsyncStore } from "@stackframe/stack-shared/dist/utils/stores";
import { ClientProjectJson, UserCustomizableJson, UserJson, TokenObject, TokenStore, ProjectJson, EmailConfigJson, DomainConfigJson, ReadonlyTokenStore, getProductionModeErrors, ProductionModeError } from "@stackframe/stack-shared/dist/interface/clientInterface";
import { isClient } from "../utils/next";
import { callOAuthCallback, signInWithOAuth } from "./auth";
import { RedirectType, redirect, useRouter } from "next/navigation";
import { ReadonlyJson } from "@stackframe/stack-shared/dist/utils/json";
import { constructRedirectUrl } from "../utils/url";
<<<<<<< HEAD
import { EmailVerificationLinkErrorCode, PasswordResetLinkErrorCode, PasswordUpdateErrorCode, SignInErrorCode, SignUpErrorCode } from "@stackframe/stack-shared/dist/utils/types";
=======
>>>>>>> 673a8fae
import { filterUndefined } from "@stackframe/stack-shared/dist/utils/objects";
import { neverResolve, resolved, runAsynchronously } from "@stackframe/stack-shared/dist/utils/promises";
import { AsyncCache } from "@stackframe/stack-shared/dist/utils/caches";
import { ApiKeySetBaseJson, ApiKeySetCreateOptions, ApiKeySetFirstViewJson, ApiKeySetJson, ProjectUpdateOptions } from "@stackframe/stack-shared/dist/interface/adminInterface";
import { suspend } from "@stackframe/stack-shared/dist/utils/react";


export type TokenStoreOptions<HasTokenStore extends boolean = boolean> =
  HasTokenStore extends true ? "cookie" | "nextjs-cookie" | "memory" :
  HasTokenStore extends false ? null :
  TokenStoreOptions<true> | TokenStoreOptions<false>;

export type HandlerUrls = {
  handler: string,
  signIn: string,
  afterSignIn: string,
  signUp: string,
  afterSignUp: string,
  signOut: string,
  afterSignOut: string,
  emailVerification: string,
  passwordReset: string,
  forgotPassword: string,
  home: string,
  oauthCallback: string,
  accountSettings: string,
}

function getUrls(partial: Partial<HandlerUrls>): HandlerUrls {
  const handler = partial.handler ?? "/handler";
  return {
    handler,
    signIn: `${handler}/signin`,
    afterSignIn: "/",
    signUp: `${handler}/signup`,
    afterSignUp: "/",
    signOut: `${handler}/signout`,
    afterSignOut: "/",
    emailVerification: `${handler}/email-verification`,
    passwordReset: `${handler}/password-reset`,
    forgotPassword: `${handler}/forgot-password`,
    oauthCallback: `${handler}/oauth-callback`,
    home: "/",
    accountSettings: `${handler}/account-settings`,
    ...filterUndefined(partial),
  };
}

function getDefaultProjectId() {
  return process.env.NEXT_PUBLIC_STACK_PROJECT_ID || throwErr("No project ID provided. Please copy your project ID from the Stack dashboard and put it in the NEXT_PUBLIC_STACK_PROJECT_ID environment variable.");
}

function getDefaultPublishableClientKey() {
  return process.env.NEXT_PUBLIC_STACK_PUBLISHABLE_CLIENT_KEY || throwErr("No publishable client key provided. Please copy your publishable client key from the Stack dashboard and put it in the NEXT_PUBLIC_STACK_PUBLISHABLE_CLIENT_KEY environment variable.");
}

function getDefaultSecretServerKey() {
  return process.env.STACK_SECRET_SERVER_KEY || throwErr("No secret server key provided. Please copy your publishable client key from the Stack dashboard and put your it in the STACK_SECRET_SERVER_KEY environment variable.");
}

function getDefaultSuperSecretAdminKey() {
  return process.env.STACK_SUPER_SECRET_ADMIN_KEY || throwErr("No super secret admin key provided. Please copy your publishable client key from the Stack dashboard and put it in the STACK_SUPER_SECRET_ADMIN_KEY environment variable.");
}

function getDefaultBaseUrl() {
  return process.env.NEXT_PUBLIC_STACK_URL || defaultBaseUrl;
}

export type StackClientAppConstructorOptions<HasTokenStore extends boolean, ProjectId extends string> = {
  baseUrl?: string,
  projectId?: ProjectId,
  publishableClientKey?: string,
  urls?: Partial<HandlerUrls>,

  // we intersect with TokenStoreOptions in the beginning to make TypeScript error messages easier to read
  tokenStore: TokenStoreOptions<HasTokenStore>,
};

export type StackServerAppConstructorOptions<HasTokenStore extends boolean, ProjectId extends string> = StackClientAppConstructorOptions<HasTokenStore, ProjectId> & {
  secretServerKey?: string,
};

export type StackAdminAppConstructorOptions<HasTokenStore extends boolean, ProjectId extends string> = (
  | (
    & StackServerAppConstructorOptions<HasTokenStore, ProjectId>
    & {
      superSecretAdminKey?: string,
    }
  )
  | (
    & Omit<StackServerAppConstructorOptions<HasTokenStore, ProjectId>, "publishableClientKey" | "secretServerKey">
    & {
      projectOwnerTokens: ReadonlyTokenStore,
    }
  )
);

export type StackClientAppJson<HasTokenStore extends boolean, ProjectId extends string> = StackClientAppConstructorOptions<HasTokenStore, ProjectId> & {
  uniqueIdentifier: string,
  currentClientUserJson: UserJson | null,
  currentProjectJson: ClientProjectJson,
};

const defaultBaseUrl = "https://app.stackframe.co";

function createEmptyTokenStore() {
  const store = new AsyncStore<TokenObject>();
  store.set({
    refreshToken: null,
    accessToken: null,
  });
  return store;
}

const memoryTokenStore = createEmptyTokenStore();
let cookieTokenStore: TokenStore | null = null;
const cookieTokenStoreInitializer = (): TokenStore => {
  if (!isClient()) {
    throw new Error("Cannot use cookie token store on the server!");
  }

  if (cookieTokenStore === null) {
    cookieTokenStore = new AsyncStore<TokenObject>();
    let hasSucceededInWriting = true;

    setInterval(() => {
      if (hasSucceededInWriting) {
        const newValue = {
          refreshToken: getCookie('stack-refresh'),
          accessToken: getCookie('stack-access'),
        };
        const res = cookieTokenStore!.get();
        if (res.status !== "ok"
          || res.data.refreshToken !== newValue.refreshToken
          || res.data.accessToken !== newValue.accessToken
        ) {
          cookieTokenStore!.set(newValue);
        }
      }
    }, 10);
    cookieTokenStore.onChange((value) => {
      try {
        setOrDeleteCookie('stack-refresh', value.refreshToken);
        setOrDeleteCookie('stack-access', value.accessToken);
        hasSucceededInWriting = true;
      } catch (e) {
        hasSucceededInWriting = false;
      }
    });
  }

  return cookieTokenStore;
};

const tokenStoreInitializers = new Map<TokenStoreOptions, () => TokenStore>([
  ["cookie", cookieTokenStoreInitializer],
  ["nextjs-cookie", () => {
    if (isClient()) {
      return cookieTokenStoreInitializer();
    } else {
      const store = new AsyncStore<TokenObject>();
      store.set({
        refreshToken: getCookie('stack-refresh'),
        accessToken: getCookie('stack-access'),
      });
      store.onChange((value) => {
        try {
          setOrDeleteCookie('stack-refresh', value.refreshToken);
          setOrDeleteCookie('stack-access', value.accessToken);
        } catch (e) {
          // ignore
        }
      });
      return store;
    }
  }],
  ["memory", () => memoryTokenStore],
  [null, () => createEmptyTokenStore()],
]);
function getTokenStore(tokenStoreOptions: TokenStoreOptions) {
  return (tokenStoreInitializers.get(tokenStoreOptions) ?? throwErr(`Invalid token store ${tokenStoreOptions}`))();
}

const loadingSentinel = Symbol("stackAppCacheLoadingSentinel");
function useCache<D extends any[], T>(cache: AsyncCache<D, T>, dependencies: D, caller: string): T {
  // we explicitly don't want to run this hook in SSR
  suspendIfSsr(caller);

  const subscribe = useCallback((cb: () => void) => {
    const { unsubscribe } = cache.onChange(dependencies, () => cb());
    return unsubscribe;
  }, [cache, ...dependencies]);
  const getSnapshot = useCallback(() => {
    return AsyncResult.or(cache.getIfCached(dependencies), loadingSentinel);
  }, [cache, ...dependencies]);

  // note: we must use React.useSyncExternalStore instead of importing the function directly, as it will otherwise
  // throw an error ("can't import useSyncExternalStore from the server")
  const value = React.useSyncExternalStore(subscribe, getSnapshot, getSnapshot);

  if (value === loadingSentinel) {
    return use(cache.getOrWait(dependencies, "read-write"));
  } else {
    // still need to call `use` because React expects the control flow to not change across two re-renders with the same props/state and it detects that by hook invocations (including `use`)
    return use(resolved(value));
  }
}

export const stackAppInternalsSymbol = Symbol.for("StackAppInternals");

const allClientApps = new Map<string, [checkString: string, app: StackClientApp<any, any>]>();

const createCache = <D extends any[], T>(fetcher: (dependencies: D) => Promise<T>) => {
  return new AsyncCache<D, T>(
    async (dependencies) => await fetcher(dependencies),
    {},
  );
};

// note that we intentionally use TokenStore (a reference type) as a key instead of a stringified version of it, as different token stores with the same tokens should be treated differently
// (if we wouldn't , we would cache users across requests, which may cause issues)
const createCacheByTokenStore = <D extends any[], T>(fetcher: (tokenStore: TokenStore, extraDependencies: D) => Promise<T> ) => {
  return new AsyncCache<[TokenStore, ...D], T>(
    async ([tokenStore, ...extraDependencies]) => await fetcher(tokenStore, extraDependencies),
    {
      onSubscribe: ([tokenStore], refresh) => {
        // TODO find a *clean* way to not refresh when the token change was made inside the fetcher (for example due to expired access token)
        const handlerObj = tokenStore.onChange((newValue, oldValue) => {
          if (JSON.stringify(newValue) === JSON.stringify(oldValue)) return;
          refresh();
        });
        return () => handlerObj.unsubscribe();
      },
    },
  );
};
  

class _StackClientAppImpl<HasTokenStore extends boolean, ProjectId extends string = string> {
  protected readonly _uniqueIdentifier: string;
  protected _interface: StackClientInterface;
  protected readonly _tokenStoreOptions: TokenStoreOptions<HasTokenStore>;
  protected readonly _urlOptions: Partial<HandlerUrls>;

  private readonly _currentUserCache = createCacheByTokenStore(async (tokenStore) => {
    const user = await this._interface.getClientUserByToken(tokenStore);
    return Result.or(user, null);
  });
  private readonly _currentProjectCache = createCache(async () => {
    return Result.orThrow(await this._interface.getClientProject());
  });
  private readonly _ownedProjectsCache = createCacheByTokenStore(async (tokenStore) => {
    return await this._interface.listProjects(tokenStore);
  });

  constructor(options:
    & {
      uniqueIdentifier?: string,
      checkString?: string,
      currentClientUserJson?: UserJson | null,
      currentProjectJson?: ClientProjectJson,
    }
    & (
      | StackClientAppConstructorOptions<HasTokenStore, ProjectId>
      | Pick<StackClientAppConstructorOptions<HasTokenStore, ProjectId>, "tokenStore" | "urls"> & {
        interface: StackClientInterface,
      }
    )
  ) {
    if ("interface" in options) {
      this._interface = options.interface;
    } else {
      this._interface = new StackClientInterface({
        baseUrl: options.baseUrl ?? getDefaultBaseUrl(),
        projectId: options.projectId ?? getDefaultProjectId(),
        publishableClientKey: options.publishableClientKey ?? getDefaultPublishableClientKey(),
      });
    }

    this._tokenStoreOptions = options.tokenStore;
    this._urlOptions = options.urls ?? {};

    this._uniqueIdentifier = options.uniqueIdentifier ?? generateUuid();
    if (allClientApps.has(this._uniqueIdentifier)) {
      throw new Error("A Stack client app with the same unique identifier already exists");
    }
    allClientApps.set(this._uniqueIdentifier, [options.checkString ?? "default check string", this]);

    // For some important calls, either use the provided cached values or start fetching them now
    if (options.currentClientUserJson !== undefined) {
      this._currentUserCache.forceSetCachedValue([getTokenStore(this._tokenStoreOptions)], options.currentClientUserJson);
    } else if (this.hasPersistentTokenStore()) {
      runAsynchronously(() => this.getUser(), { ignoreErrors: true });
    }
    if (options.currentProjectJson !== undefined) {
      this._currentProjectCache.forceSetCachedValue([], options.currentProjectJson);
    } else {
      runAsynchronously(this.getProject(), { ignoreErrors: true });
    }
  }

  protected hasPersistentTokenStore(): this is StackClientApp<true, ProjectId> {
    return this._tokenStoreOptions !== null;
  }

  protected _ensurePersistentTokenStore(): asserts this is StackClientApp<true, ProjectId>  {
    if (!this.hasPersistentTokenStore()) {
      throw new Error("Cannot call this function on a Stack app without a persistent token store. Make sure the tokenStore option is set to a non-null value when initializing Stack.");
    }
  }

  protected isInternalProject(): this is { projectId: "internal" } {
    return this.projectId === "internal";
  }

  protected _ensureInternalProject(): asserts this is { projectId: "internal" } {
    if (!this.isInternalProject()) {
      throw new Error("Cannot call this function on a Stack app with a project ID other than 'internal'.");
    }
  }

  protected _userFromJson(json: UserJson): User {
    return {
      projectId: json.projectId,
      id: json.id,
      displayName: json.displayName,
      primaryEmail: json.primaryEmail,
      primaryEmailVerified: json.primaryEmailVerified,
      profileImageUrl: json.profileImageUrl,
      signedUpAt: new Date(json.signedUpAtMillis),
      clientMetadata: json.clientMetadata,
      authMethod: json.authMethod,
      toJson() {
        return json;
      }
    };
  }

  protected _currentUserFromJson(json: UserJson, tokenStore: TokenStore): CurrentUser;
  protected _currentUserFromJson(json: UserJson | null, tokenStore: TokenStore): CurrentUser | null;
  protected _currentUserFromJson(json: UserJson | null, tokenStore: TokenStore): CurrentUser | null {
    if (json === null) return null;
    const app = this;
    const res: CurrentUser = {
      ...this._userFromJson(json),
      tokenStore,
      update(update) {
        return app._updateUser(update, tokenStore);
      },
      signOut() {
        return app._signOut(tokenStore);
      },
      sendVerificationEmail() {
        return app._sendVerificationEmail(tokenStore);
      },
      updatePassword(options: { oldPassword: string, newPassword: string}) {
        return app._updatePassword(options, tokenStore);
      }
    };
    Object.freeze(res);
    return res;
  }

  protected _userToJson(user: User): UserJson {
    return {
      projectId: user.projectId,
      id: user.id,
      displayName: user.displayName,
      primaryEmail: user.primaryEmail,
      primaryEmailVerified: user.primaryEmailVerified,
      profileImageUrl: user.profileImageUrl,
      signedUpAtMillis: user.signedUpAt.getTime(),
      clientMetadata: user.clientMetadata,
      authMethod: user.authMethod,
    };
  }

  protected _projectAdminFromJson(data: ProjectJson, adminInterface: StackAdminInterface, onRefresh: () => Promise<void>): Project {
    if (data.id !== adminInterface.projectId) {
      throw new Error(`The project ID of the provided project JSON (${data.id}) does not match the project ID of the app (${adminInterface.projectId})! This is a Stack bug.`);
    }

    return {
      id: data.id,
      displayName: data.displayName,
      description: data.description,
      createdAt: new Date(data.createdAtMillis),
      userCount: data.userCount,
      isProductionMode: data.isProductionMode,
      evaluatedConfig: {
        id: data.evaluatedConfig.id,
        credentialEnabled: data.evaluatedConfig.credentialEnabled,
        allowLocalhost: data.evaluatedConfig.allowLocalhost,
        oauthProviders: data.evaluatedConfig.oauthProviders,
        emailConfig: data.evaluatedConfig.emailConfig,
        domains: data.evaluatedConfig.domains,
      },

      async update(update: ProjectUpdateOptions) {
        await adminInterface.updateProject(update);
        await onRefresh();
      },

      toJson() {
        return data;
      },

      getProductionModeErrors() {
        return getProductionModeErrors(this.toJson());
      },
    };
  }

  protected _createAdminInterface(forProjectId: string, tokenStore: TokenStore): StackAdminInterface {
    return new StackAdminInterface({
      baseUrl: this._interface.options.baseUrl,
      projectId: forProjectId,
      projectOwnerTokens: tokenStore,
    });
  }

  get projectId(): ProjectId {
    return this._interface.projectId as ProjectId;
  }

  get urls(): Readonly<HandlerUrls> {
    return getUrls(this._urlOptions);
  }

  protected _redirectTo(handlerName: keyof HandlerUrls) {
    if (!this.urls[handlerName]) {
      throw new Error(`No URL for handler name ${handlerName}`);
    }
    window.location.href = this.urls[handlerName];
    return neverResolve();
  }

  async redirectToSignIn() { return await this._redirectTo("signIn"); }
  async redirectToSignUp() { return await this._redirectTo("signUp"); }
  async redirectToSignOut() { return await this._redirectTo("signOut"); }
  async redirectToEmailVerification() { return await this._redirectTo("emailVerification"); }
  async redirectToPasswordReset() { return await this._redirectTo("passwordReset"); }
  async redirectToForgotPassword() { return await this._redirectTo("forgotPassword"); }
  async redirectToHome() { return await this._redirectTo("home"); }
  async redirectToOAuthCallback() { return await this._redirectTo("oauthCallback"); }
  async redirectToAfterSignIn() { return await this._redirectTo("afterSignIn"); }
  async redirectToAfterSignUp() { return await this._redirectTo("afterSignUp"); }
  async redirectToAfterSignOut() { return await this._redirectTo("afterSignOut"); }
  async redirectToAccountSettings() { return await this._redirectTo("accountSettings"); }

  async sendForgotPasswordEmail(email: string): Promise<KnownErrors["UserNotFound"] | undefined> {
    const redirectUrl = constructRedirectUrl(this.urls.passwordReset);
    const error = await this._interface.sendForgotPasswordEmail(email, redirectUrl);
    return error;
  }

  async resetPassword(options: { password: string, code: string }): Promise<KnownErrors["PasswordResetError"] | undefined> {
    return await this._interface.resetPassword(options);
  }

  async verifyPasswordResetCode(code: string): Promise<KnownErrors["PasswordResetCodeError"] | undefined> {
    return await this._interface.verifyPasswordResetCode(code);
  }

  async verifyEmail(code: string): Promise<KnownErrors["EmailVerificationError"] | undefined> {
    return await this._interface.verifyEmail(code);
  }

  async getUser(options: GetUserOptions & { or: 'redirect' }): Promise<CurrentUser>;
  async getUser(options: GetUserOptions & { or: 'throw' }): Promise<CurrentUser>;
  async getUser(options?: GetUserOptions): Promise<CurrentUser | null>;
  async getUser(options?: GetUserOptions): Promise<CurrentUser | null> {
    this._ensurePersistentTokenStore();
    const tokenStore = getTokenStore(this._tokenStoreOptions);
    const userJson = await this._currentUserCache.getOrWait([tokenStore], "write-only");

    if (userJson === null) {
      switch (options?.or) {
        case 'redirect': {
          redirect(this.urls.signIn, RedirectType.replace);
          throw new Error("redirect should never return!");
        }
        case 'throw': {
          throw new Error("User is not signed in but getUser was called with { or: 'throw' }");
        }
        default: {
          return null;
        }
      }
    }

    return this._currentUserFromJson(userJson, tokenStore);
  }

  useUser(options: GetUserOptions & { or: 'redirect' }): CurrentUser;
  useUser(options: GetUserOptions & { or: 'throw' }): CurrentUser;
  useUser(options?: GetUserOptions): CurrentUser | null;
  useUser(options?: GetUserOptions): CurrentUser | null {
    this._ensurePersistentTokenStore();

    const router = useRouter();
    const tokenStore = getTokenStore(this._tokenStoreOptions);
    const userJson = useCache(this._currentUserCache, [tokenStore], "useUser()");

    if (userJson === null) {
      switch (options?.or) {
        case 'redirect': {
          router.replace(this.urls.signIn);
          suspend();
          throw new Error("suspend should never return! This is a bug in Stack.");
        }
        case 'throw': {
          throw new Error("User is not signed in but useUser was called with { or: 'throw' }");
        }
        default: {
          return null;
        }
      }
    }

    return useMemo(() => {
      return this._currentUserFromJson(userJson, tokenStore);
    }, [userJson, tokenStore, options?.or]);
  }

  onUserChange(callback: (user: CurrentUser | null) => void) {
    this._ensurePersistentTokenStore();
    const tokenStore = getTokenStore(this._tokenStoreOptions);
    return this._currentUserCache.onChange([tokenStore], (userJson) => {
      callback(this._currentUserFromJson(userJson, tokenStore));
    });
  }

  protected async _updateUser(update: Partial<UserCustomizableJson>, tokenStore: TokenStore) {
    const res = await this._interface.setClientUserCustomizableData(update, tokenStore);
    await this._refreshUser(tokenStore);
    return res;
  }

  async signInWithOAuth(provider: string) {
    this._ensurePersistentTokenStore();
    await signInWithOAuth(this._interface, { provider, redirectUrl: this.urls.oauthCallback });
  }

  async signInWithCredential(options: {
    email: string,
    password: string,
  }): Promise<KnownErrors["EmailPasswordMismatch"] | undefined> {
    this._ensurePersistentTokenStore();
    const tokenStore = getTokenStore(this._tokenStoreOptions);
    const errorCode = await this._interface.signInWithCredential(options.email, options.password, tokenStore);
    if (!errorCode) {
      window.location.assign(this.urls.afterSignIn);
    }
    return errorCode;
  }

  async signUpWithCredential(options: {
    email: string,
    password: string,
  }): Promise<KnownErrors["UserEmailAlreadyExists"] | undefined>{
    this._ensurePersistentTokenStore();
    const tokenStore = getTokenStore(this._tokenStoreOptions);
    const emailVerificationRedirectUrl = constructRedirectUrl(this.urls.emailVerification);
    const errorCode = await this._interface.signUpWithCredential(
      options.email, 
      options.password, 
      emailVerificationRedirectUrl, 
      tokenStore
    );
    if (!errorCode) {
      window.location.assign(this.urls.afterSignUp);
    }
    return errorCode;
  }

  async callOAuthCallback() {
    this._ensurePersistentTokenStore();
    const tokenStore = getTokenStore(this._tokenStoreOptions);
    const result = await callOAuthCallback(this._interface, tokenStore, this.urls.oauthCallback);
    if (result?.newUser) {
      window.location.replace(this.urls.afterSignUp);
    } else {
      window.location.replace(this.urls.afterSignIn);
    }
    await neverResolve();
  }

  protected async _signOut(tokenStore: TokenStore): Promise<void> {
    await this._interface.signOut(tokenStore);
    window.location.assign(this.urls.afterSignOut);
  }

  protected async _sendVerificationEmail(tokenStore: TokenStore): Promise<void> {
    const emailVerificationRedirectUrl = constructRedirectUrl(this.urls.emailVerification);
    await this._interface.sendVerificationEmail(
      emailVerificationRedirectUrl,
      tokenStore
    );
  }

  protected async _updatePassword(options: { oldPassword: string, newPassword: string}, tokenStore: TokenStore): Promise<PasswordUpdateErrorCode | undefined> {
    return await this._interface.updatePassword(options, tokenStore);
  }

  async signOut(): Promise<void> {
    const user = await this.getUser();
    if (user) {
      await user.signOut();
    }
  }

  async getProject(): Promise<ClientProjectJson> {
    return await this._currentProjectCache.getOrWait([], "write-only");
  }

  useProject(): ClientProjectJson {
    return useCache(this._currentProjectCache, [], "useProject()");
  }

  onProjectChange(callback: (project: ClientProjectJson) => void) {
    return this._currentProjectCache.onChange([], callback);
  }

  async listOwnedProjects(): Promise<Project[]> {
    this._ensureInternalProject();
    const tokenStore = getTokenStore(this._tokenStoreOptions);
    const json = await this._ownedProjectsCache.getOrWait([tokenStore], "write-only");
    return json.map((j) => this._projectAdminFromJson(
      j,
      this._createAdminInterface(j.id, tokenStore),
      () => this._refreshOwnedProjects(tokenStore),
    ));
  }

  useOwnedProjects(): Project[] {
    this._ensureInternalProject();
    const tokenStore = getTokenStore(this._tokenStoreOptions);
    const json = useCache(this._ownedProjectsCache, [tokenStore], "useOwnedProjects()");
    return useMemo(() => json.map((j) => this._projectAdminFromJson(
      j,
      this._createAdminInterface(j.id, tokenStore),
      () => this._refreshOwnedProjects(tokenStore),
    )), [json]);
  }

  onOwnedProjectsChange(callback: (projects: Project[]) => void) {
    this._ensureInternalProject();
    const tokenStore = getTokenStore(this._tokenStoreOptions);
    return this._ownedProjectsCache.onChange([tokenStore], (projects) => {
      callback(projects.map((j) => this._projectAdminFromJson(
        j,
        this._createAdminInterface(j.id, tokenStore),
        () => this._refreshOwnedProjects(tokenStore),
      )));
    });
  }

  async createProject(newProject: Pick<Project, "displayName" | "description">): Promise<Project> {
    this._ensureInternalProject();
    const tokenStore = getTokenStore(this._tokenStoreOptions);
    const json = await this._interface.createProject(newProject, tokenStore);
    const res = this._projectAdminFromJson(
      json,
      this._createAdminInterface(json.id, tokenStore),
      () => this._refreshOwnedProjects(tokenStore),
    );
    await this._refreshOwnedProjects(tokenStore);
    return res;
  }

  protected async _refreshUser(tokenStore: TokenStore) {
    await this._currentUserCache.refresh([tokenStore]);
  }

  protected async _refreshUsers() {
    // nothing yet
  }
  
  protected async _refreshProject() {
    await this._currentProjectCache.refresh([]);
  }

  protected async _refreshOwnedProjects(tokenStore: TokenStore) {
    await this._ownedProjectsCache.refresh([tokenStore]);
  }

  static get [stackAppInternalsSymbol]() {
    return {
      fromClientJson: <HasTokenStore extends boolean, ProjectId extends string>(
        json: StackClientAppJson<HasTokenStore, ProjectId>
      ): StackClientApp<HasTokenStore, ProjectId> => {
        const existing = allClientApps.get(json.uniqueIdentifier);
        if (existing) {
          const [checkString, clientApp] = existing;
          if (checkString !== JSON.stringify(json)) {
            throw new Error("The provided app JSON does not match the configuration of the existing client app with the same unique identifier");
          }
          return clientApp as any;
        }

        return new _StackClientAppImpl<HasTokenStore, ProjectId>({
          ...json,
          checkString: JSON.stringify(json),
        });
      }
    };
  }

  get [stackAppInternalsSymbol]() {
    return {
      toClientJson: async (): Promise<StackClientAppJson<HasTokenStore, ProjectId>> => {
        if (!("publishableClientKey" in this._interface.options)) {
          // TODO find a way to do this
          throw Error("Cannot serialize to JSON from an application without a publishable client key");
        }

        const [user, project] = await Promise.all([
          this.getUser(),
          this.getProject(),
        ]);

        return {
          baseUrl: this._interface.options.baseUrl,
          projectId: this.projectId,
          publishableClientKey: this._interface.options.publishableClientKey,
          tokenStore: this._tokenStoreOptions,
          urls: this._urlOptions,
          uniqueIdentifier: this._uniqueIdentifier,
          currentClientUserJson: user?.toJson() ?? null,
          currentProjectJson: project,
        };
      }
    };
  };
}

class _StackServerAppImpl<HasTokenStore extends boolean, ProjectId extends string> extends _StackClientAppImpl<HasTokenStore, ProjectId>
{
  declare protected _interface: StackServerInterface;

  // TODO override the client user cache to use the server user cache, so we save some requests
  private readonly _currentServerUserCache = createCacheByTokenStore(async (tokenStore) => {
    const user = await this._interface.getServerUserByToken(tokenStore);
    return Result.or(user, null);
  });
  private readonly _serverUsersCache = createCache(async () => {
    return await this._interface.listUsers();
  });

  constructor(options: 
    | StackServerAppConstructorOptions<HasTokenStore, ProjectId>
    | {
      interface: StackServerInterface,
      tokenStore: TokenStoreOptions<HasTokenStore>,
      urls: Partial<HandlerUrls> | undefined,
    }
  ) {
    if ("interface" in options) {
      super({
        interface: options.interface,
        tokenStore: options.tokenStore,
        urls: options.urls,
      });
    } else {
      super({
        interface: new StackServerInterface({
          baseUrl: options.baseUrl ?? getDefaultBaseUrl(),
          projectId: options.projectId ?? getDefaultProjectId(),
          publishableClientKey: options.publishableClientKey ?? getDefaultPublishableClientKey(),
          secretServerKey: options.secretServerKey ?? getDefaultSecretServerKey(),
        }),
        tokenStore: options.tokenStore,
        urls: options.urls ?? {},
      });
    }
  }

  protected _serverUserFromJson(json: ServerUserJson): ServerUser;
  protected _serverUserFromJson(json: ServerUserJson | null): ServerUser | null;
  protected _serverUserFromJson(json: ServerUserJson | null): ServerUser | null {
    if (json === null) return null;
    const app = this;
    return {
      ...this._userFromJson(json),
      serverMetadata: json.serverMetadata,
      async delete() {
        const res = await app._interface.deleteServerUser(this.id);
        await app._refreshUsers();
        return res;
      },
      async update(update: Partial<ServerUserCustomizableJson>) {
        const res = await app._interface.setServerUserCustomizableData(this.id, update);
        await app._refreshUsers();
        return res;
      },
      getClientUser() {
        return app._userFromJson(json);
      },
      toJson() {
        return app._serverUserToJson(this);
      },
    };
  }

  protected _currentServerUserFromJson(json: ServerUserJson, tokenStore: TokenStore): CurrentServerUser;
  protected _currentServerUserFromJson(json: ServerUserJson | null, tokenStore: TokenStore): CurrentServerUser | null;
  protected _currentServerUserFromJson(json: ServerUserJson | null, tokenStore: TokenStore): CurrentServerUser | null {
    if (json === null) return null;
    const app = this;
    const nonCurrentServerUser = this._serverUserFromJson(json);
    const res: CurrentServerUser = {
      ...nonCurrentServerUser,
      tokenStore,
      async delete() {
        const res = await nonCurrentServerUser.delete();
        await app._refreshUser(tokenStore);
        return res;
      },
      async update(update: Partial<ServerUserCustomizableJson>) {
        const res = await nonCurrentServerUser.update(update);
        await app._refreshUser(tokenStore);
        return res;
      },  
      signOut() {
        return app._signOut(tokenStore);
      },
      getClientUser() {
        return app._currentUserFromJson(json, tokenStore);
      },
      sendVerificationEmail() {
        return app._sendVerificationEmail(tokenStore);
      },
      updatePassword(options: { oldPassword: string, newPassword: string}) {
        return app._updatePassword(options, tokenStore);
      }
    };
    Object.freeze(res);
    return res;
  }

  protected _serverUserToJson(user: ServerUser): ServerUserJson {
    return {
      projectId: user.projectId,
      id: user.id,
      displayName: user.displayName,
      primaryEmail: user.primaryEmail,
      primaryEmailVerified: user.primaryEmailVerified,
      profileImageUrl: user.profileImageUrl,
      signedUpAtMillis: user.signedUpAt.getTime(),
      clientMetadata: user.clientMetadata,
      serverMetadata: user.serverMetadata,
      authMethod: user.authMethod,
    };
  }

  async getServerUser(): Promise<CurrentServerUser | null> {
    this._ensurePersistentTokenStore();
    const tokenStore = getTokenStore(this._tokenStoreOptions);
    const userJson = await this._currentServerUserCache.getOrWait([tokenStore], "write-only");
    return this._currentServerUserFromJson(userJson, tokenStore);
  }

  useServerUser(options?: { required: boolean }): CurrentServerUser | null {
    this._ensurePersistentTokenStore();

    const tokenStore = getTokenStore(this._tokenStoreOptions);
    const userJson = useCache(this._currentServerUserCache, [tokenStore], "useServerUser()");

    return useMemo(() => {
      if (options?.required && userJson === null) {
        use(this.redirectToSignIn());
      }

      return this._currentServerUserFromJson(userJson, tokenStore);
    }, [userJson, tokenStore, options?.required]);
  }

  onServerUserChange(callback: (user: CurrentServerUser | null) => void) {
    this._ensurePersistentTokenStore();
    const tokenStore = getTokenStore(this._tokenStoreOptions);
    return this._currentServerUserCache.onChange([tokenStore], (userJson) => {
      callback(this._currentServerUserFromJson(userJson, tokenStore));
    });
  }

  async listServerUsers(): Promise<ServerUser[]> {
    const json = await this._serverUsersCache.getOrWait([], "write-only");
    return json.map((j) => this._serverUserFromJson(j));
  }

  useServerUsers(): ServerUser[] {
    const json = useCache(this._serverUsersCache, [], "useServerUsers()");
    return useMemo(() => {
      return json.map((j) => this._serverUserFromJson(j));
    }, [json]);
  }

  onServerUsersChange(callback: (users: ServerUser[]) => void) {
    return this._serverUsersCache.onChange([], (users) => {
      callback(users.map((j) => this._serverUserFromJson(j)));
    });
  }

  protected override async _refreshUser(tokenStore: TokenStore) {
    await Promise.all([
      super._refreshUser(tokenStore),
      this._currentServerUserCache.refresh([tokenStore]),
    ]);
  }

  protected override async _refreshUsers() {
    await Promise.all([
      super._refreshUsers(),
      this._serverUsersCache.refresh([]),
    ]);
  }
}

class _StackAdminAppImpl<HasTokenStore extends boolean, ProjectId extends string> extends _StackServerAppImpl<HasTokenStore, ProjectId>
{
  declare protected _interface: StackAdminInterface;
  
  private readonly _adminProjectCache = createCache(async () => {
    return await this._interface.getProject();
  });
  private readonly _apiKeySetsCache = createCache(async () => {
    return await this._interface.listApiKeySets();
  });

  constructor(options: StackAdminAppConstructorOptions<HasTokenStore, ProjectId>) {
    super({
      interface: new StackAdminInterface({
        baseUrl: options.baseUrl ?? getDefaultBaseUrl(),
        projectId: options.projectId ?? getDefaultProjectId(),
        ..."projectOwnerTokens" in options ? {
          projectOwnerTokens: options.projectOwnerTokens,
        } : {
          publishableClientKey: options.publishableClientKey ?? getDefaultPublishableClientKey(),
          secretServerKey: options.secretServerKey ?? getDefaultSecretServerKey(),
          superSecretAdminKey: options.superSecretAdminKey ?? getDefaultSuperSecretAdminKey(),
        },
      }),
      tokenStore: options.tokenStore,
      urls: options.urls,
    });
  }


  protected _createApiKeySetBaseFromJson(data: ApiKeySetBaseJson): ApiKeySetBase {
    const app = this;
    return {
      id: data.id,
      description: data.description,
      expiresAt: new Date(data.expiresAtMillis),
      manuallyRevokedAt: data.manuallyRevokedAtMillis ? new Date(data.manuallyRevokedAtMillis) : null,
      createdAt: new Date(data.createdAtMillis),
      isValid() {
        return this.whyInvalid() === null;
      },
      whyInvalid() {
        if (this.expiresAt.getTime() < Date.now()) return "expired";
        if (this.manuallyRevokedAt) return "manually-revoked";
        return null;
      },
      async revoke() {
        const res = await app._interface.revokeApiKeySetById(data.id);
        await app._refreshApiKeySets();
        return res;
      }
    };
  }

  protected _createApiKeySetFromJson(data: ApiKeySetJson): ApiKeySet {
    return {
      ...this._createApiKeySetBaseFromJson(data),
      publishableClientKey: data.publishableClientKey ? { lastFour: data.publishableClientKey.lastFour } : null,
      secretServerKey: data.secretServerKey ? { lastFour: data.secretServerKey.lastFour } : null,
      superSecretAdminKey: data.superSecretAdminKey ? { lastFour: data.superSecretAdminKey.lastFour } : null,
    };
  }

  protected _createApiKeySetFirstViewFromJson(data: ApiKeySetFirstViewJson): ApiKeySetFirstView {
    return {
      ...this._createApiKeySetBaseFromJson(data),
      publishableClientKey: data.publishableClientKey,
      secretServerKey: data.secretServerKey,
      superSecretAdminKey: data.superSecretAdminKey,
    };
  }

  async getProjectAdmin(): Promise<Project> {
    return this._projectAdminFromJson(
      await this._adminProjectCache.getOrWait([], "write-only"),
      this._interface,
      () => this._refreshProject()
    );
  }

  useProjectAdmin(): Project {
    const json = useCache(this._adminProjectCache, [], "useProjectAdmin()");
    return useMemo(() => this._projectAdminFromJson(
      json,
      this._interface,
      () => this._refreshProject()
    ), [json]);
  }

  onProjectAdminChange(callback: (project: Project) => void) {
    return this._adminProjectCache.onChange([], (project) => {
      callback(this._projectAdminFromJson(
        project,
        this._interface,
        () => this._refreshProject()
      ));
    });
  }

  async listApiKeySets(): Promise<ApiKeySet[]> {
    const json = await this._apiKeySetsCache.getOrWait([], "write-only");
    return json.map((j) => this._createApiKeySetFromJson(j));
  }

  useApiKeySets(): ApiKeySet[] {
    const json = useCache(this._apiKeySetsCache, [], "useApiKeySets()");
    return useMemo(() => {
      return json.map((j) => this._createApiKeySetFromJson(j));
    }, [json]);
  }

  onApiKeySetsChange(callback: (apiKeySets: ApiKeySet[]) => void) {
    return this._apiKeySetsCache.onChange([], (apiKeySets) => {
      callback(apiKeySets.map((j) => this._createApiKeySetFromJson(j)));
    });
  }

  async createApiKeySet(options: ApiKeySetCreateOptions): Promise<ApiKeySetFirstView> {
    const json = await this._interface.createApiKeySet(options);
    await this._refreshApiKeySets();
    return this._createApiKeySetFirstViewFromJson(json);
  }

  protected override async _refreshProject() {
    await Promise.all([
      super._refreshProject(),
      this._adminProjectCache.refresh([]),
    ]);
  }

  protected async _refreshApiKeySets() {
    await this._apiKeySetsCache.refresh([]);
  }
}

type Auth<T, C> = {
  readonly tokenStore: ReadonlyTokenStore,
  update(this: T, user: Partial<C>): Promise<void>,
  signOut(this: T): Promise<void>,
  sendVerificationEmail(this: T): Promise<void>,
  updatePassword(this: T, options: { oldPassword: string, newPassword: string}): Promise<PasswordUpdateErrorCode | undefined>,
};

export type User = {
  readonly projectId: string,
  readonly id: string,

  readonly displayName: string | null,

  /**
   * The user's email address.
   *
   * Note: This might NOT be unique across multiple users, so always use `id` for unique identification.
   */
  readonly primaryEmail: string | null,
  readonly primaryEmailVerified: boolean,

  readonly profileImageUrl: string | null,

  readonly signedUpAt: Date,

  readonly clientMetadata: ReadonlyJson,
  readonly authMethod: 'credential' | 'oauth',

  toJson(this: CurrentUser): UserJson,
};

export type CurrentUser = Auth<User, UserCustomizableJson> & User;


/**
 * A user including sensitive fields that should only be used on the server, never sent to the client
 * (such as sensitive information and serverMetadata).
 */
export type ServerUser = Omit<User, "toJson"> & {
  readonly serverMetadata: ReadonlyJson,

  /**
   * Returns a new user object with the sensitive fields removed.
   */
  getClientUser(this: ServerUser): User,

  toJson(this: ServerUser): ServerUserJson,

  update(this: ServerUser, user: Partial<ServerUserCustomizableJson>): Promise<void>,
  delete(this: ServerUser): Promise<void>,
};

export type CurrentServerUser = Auth<ServerUser, ServerUserCustomizableJson> & Omit<ServerUser, "getClientUser"> & {
  getClientUser(this: CurrentServerUser): CurrentUser,
};

export type Project = {
  readonly id: string,
  readonly displayName: string,
  readonly description?: string,
  readonly createdAt: Date,
  readonly userCount: number,
  readonly isProductionMode: boolean,
  readonly evaluatedConfig: {
    readonly id: string,
    readonly allowLocalhost: boolean,
    readonly credentialEnabled: boolean,
    readonly oauthProviders: OAuthProviderConfig[],
    readonly emailConfig?: EmailConfig,
    readonly domains: DomainConfig[],
  },

  update(this: Project, update: ProjectUpdateOptions): Promise<void>,

  toJson(this: Project): ProjectJson,

  getProductionModeErrors(this: Project): ProductionModeError[],
};

export type ApiKeySetBase = {
  id: string,
  description: string,
  expiresAt: Date,
  manuallyRevokedAt: Date | null,
  createdAt: Date,
  isValid(): boolean,
  whyInvalid(): "expired" | "manually-revoked" | null,
  revoke(): Promise<void>,
};

export type ApiKeySetFirstView = ApiKeySetBase & {
  publishableClientKey?: string,
  secretServerKey?: string,
  superSecretAdminKey?: string,
};

export type ApiKeySet = ApiKeySetBase & {
  publishableClientKey: null | {
    lastFour: string,
  },
  secretServerKey: null | {
    lastFour: string,
  },
  superSecretAdminKey: null | {
    lastFour: string,
  },
};


export type EmailConfig = EmailConfigJson;

export type DomainConfig = DomainConfigJson;

export type OAuthProviderConfig = OAuthProviderConfigJson;

export type GetUserOptions = {
  or?: 'redirect' | 'throw' | 'return-null',
};

type AsyncStoreProperty<Name extends string, Value, IsMultiple extends boolean> =
  & { [key in `${IsMultiple extends true ? "list" : "get"}${Capitalize<Name>}`]: () => Promise<Value> }
  & { [key in `on${Capitalize<Name>}Change`]: (callback: (value: Value) => void) => void }
  & { [key in `use${Capitalize<Name>}`]: () => Value }

export type StackClientApp<HasTokenStore extends boolean = boolean, ProjectId extends string = string> = (
  & {
    readonly projectId: ProjectId,

    readonly urls: Readonly<HandlerUrls>,

    signInWithOAuth(provider: string): Promise<void>,
    signInWithCredential(options: { email: string, password: string }): Promise<KnownErrors["EmailPasswordMismatch"] | undefined>,
    signUpWithCredential(options: { email: string, password: string }): Promise<KnownErrors["UserEmailAlreadyExists"] | undefined>,
    callOAuthCallback(): Promise<void>,
    sendForgotPasswordEmail(email: string): Promise<KnownErrors["UserNotFound"] | undefined>,
    resetPassword(options: { code: string, password: string }): Promise<KnownErrors["PasswordResetError"] | undefined>,
    verifyPasswordResetCode(code: string): Promise<KnownErrors["PasswordResetCodeError"] | undefined>,
    verifyEmail(code: string): Promise<KnownErrors["EmailVerificationError"] | undefined>,

    [stackAppInternalsSymbol]: {
      toClientJson(): Promise<StackClientAppJson<HasTokenStore, ProjectId>>,
    },
  }
  & AsyncStoreProperty<"project", ClientProjectJson, false>
  & { [K in `redirectTo${Capitalize<keyof Omit<HandlerUrls, 'handler' | 'oauthCallback'>>}`]: () => Promise<never> }
  & (HasTokenStore extends false
    ? {}
    : {
      redirectToOAuthCallback(): Promise<never>,
      useUser(options: GetUserOptions & { or: 'redirect' }): CurrentUser,
      useUser(options: GetUserOptions & { or: 'throw' }): CurrentUser,
      useUser(options?: GetUserOptions): CurrentUser | null,
      getUser(options: GetUserOptions & { or: 'redirect' }): Promise<CurrentUser>,
      getUser(options: GetUserOptions & { or: 'throw' }): Promise<CurrentUser>,
      getUser(options?: GetUserOptions): Promise<CurrentUser | null>,
      onUserChange: AsyncStoreProperty<"user", CurrentUser | null, false>["onUserChange"],
    })
  & (
    ProjectId extends "internal" ? (
      & AsyncStoreProperty<"ownedProjects", Project[], true>
      & {
        createProject(project: Pick<Project, "displayName" | "description">): Promise<Project>,
      }
     ) : {}
  )
);
type StackClientAppConstructor = {
  new <
    TokenStoreType extends string,
    HasTokenStore extends (TokenStoreType extends {} ? true : boolean),
    ProjectId extends string
  >(options: StackClientAppConstructorOptions<HasTokenStore, ProjectId>): StackClientApp<HasTokenStore, ProjectId>,
  new (options: StackClientAppConstructorOptions<boolean, string>): StackClientApp<boolean, string>,

  [stackAppInternalsSymbol]: {
    fromClientJson<HasTokenStore extends boolean, ProjectId extends string>(
      json: StackClientAppJson<HasTokenStore, ProjectId>
    ): StackClientApp<HasTokenStore, ProjectId>,
  },
};
export const StackClientApp: StackClientAppConstructor = _StackClientAppImpl;

export type StackServerApp<HasTokenStore extends boolean = boolean, ProjectId extends string = string> = (
  & StackClientApp<HasTokenStore, ProjectId>
  & AsyncStoreProperty<"serverUser", CurrentServerUser | null, false>
  & AsyncStoreProperty<"serverUsers", ServerUser[], true>
  & {}
);
type StackServerAppConstructor = {
  new <
    TokenStoreType extends string,
    HasTokenStore extends (TokenStoreType extends {} ? true : boolean),
    ProjectId extends string
  >(options: StackServerAppConstructorOptions<HasTokenStore, ProjectId>): StackServerApp<HasTokenStore, ProjectId>,
  new (options: StackServerAppConstructorOptions<boolean, string>): StackServerApp<boolean, string>,
};
export const StackServerApp: StackServerAppConstructor = _StackServerAppImpl;

export type StackAdminApp<HasTokenStore extends boolean = boolean, ProjectId extends string = string> = (
  & StackServerApp<HasTokenStore, ProjectId>
  & AsyncStoreProperty<"projectAdmin", Project, false>
  & AsyncStoreProperty<"apiKeySets", ApiKeySet[], true>
  & {
    createApiKeySet(options: ApiKeySetCreateOptions): Promise<ApiKeySetFirstView>,
  }
);
type StackAdminAppConstructor = {
  new <
    HasTokenStore extends boolean,
    ProjectId extends string
  >(options: StackAdminAppConstructorOptions<HasTokenStore, ProjectId>): StackAdminApp<HasTokenStore, ProjectId>,
  new (options: StackAdminAppConstructorOptions<boolean, string>): StackAdminApp<boolean, string>,
};
export const StackAdminApp: StackAdminAppConstructor = _StackAdminAppImpl;<|MERGE_RESOLUTION|>--- conflicted
+++ resolved
@@ -12,10 +12,6 @@
 import { RedirectType, redirect, useRouter } from "next/navigation";
 import { ReadonlyJson } from "@stackframe/stack-shared/dist/utils/json";
 import { constructRedirectUrl } from "../utils/url";
-<<<<<<< HEAD
-import { EmailVerificationLinkErrorCode, PasswordResetLinkErrorCode, PasswordUpdateErrorCode, SignInErrorCode, SignUpErrorCode } from "@stackframe/stack-shared/dist/utils/types";
-=======
->>>>>>> 673a8fae
 import { filterUndefined } from "@stackframe/stack-shared/dist/utils/objects";
 import { neverResolve, resolved, runAsynchronously } from "@stackframe/stack-shared/dist/utils/promises";
 import { AsyncCache } from "@stackframe/stack-shared/dist/utils/caches";
@@ -473,7 +469,8 @@
   }
 
   async resetPassword(options: { password: string, code: string }): Promise<KnownErrors["PasswordResetError"] | undefined> {
-    return await this._interface.resetPassword(options);
+    const error = await this._interface.resetPassword(options);
+    return error;
   }
 
   async verifyPasswordResetCode(code: string): Promise<KnownErrors["PasswordResetCodeError"] | undefined> {
@@ -609,15 +606,18 @@
     window.location.assign(this.urls.afterSignOut);
   }
 
-  protected async _sendVerificationEmail(tokenStore: TokenStore): Promise<void> {
+  protected async _sendVerificationEmail(tokenStore: TokenStore): Promise<KnownErrors["EmailAlreadyVerified"] | undefined> {
     const emailVerificationRedirectUrl = constructRedirectUrl(this.urls.emailVerification);
-    await this._interface.sendVerificationEmail(
+    return await this._interface.sendVerificationEmail(
       emailVerificationRedirectUrl,
       tokenStore
     );
   }
 
-  protected async _updatePassword(options: { oldPassword: string, newPassword: string}, tokenStore: TokenStore): Promise<PasswordUpdateErrorCode | undefined> {
+  protected async _updatePassword(
+    options: { oldPassword: string, newPassword: string }, 
+    tokenStore: TokenStore
+  ): Promise<KnownErrors["PasswordMismatch"] | KnownErrors["PasswordRequirementsNotMet"] | undefined> {
     return await this._interface.updatePassword(options, tokenStore);
   }
 
@@ -1074,8 +1074,8 @@
   readonly tokenStore: ReadonlyTokenStore,
   update(this: T, user: Partial<C>): Promise<void>,
   signOut(this: T): Promise<void>,
-  sendVerificationEmail(this: T): Promise<void>,
-  updatePassword(this: T, options: { oldPassword: string, newPassword: string}): Promise<PasswordUpdateErrorCode | undefined>,
+  sendVerificationEmail(this: T): Promise<KnownErrors["EmailAlreadyVerified"] | undefined>,
+  updatePassword(this: T, options: { oldPassword: string, newPassword: string}): Promise<KnownErrors["PasswordMismatch"] | KnownErrors["PasswordRequirementsNotMet"] | undefined,
 };
 
 export type User = {
