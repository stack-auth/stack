import { isReactServer } from "@stackframe/stack-sc";
import { KnownError, KnownErrors, StackAdminInterface, StackClientInterface, StackServerInterface } from "@stackframe/stack-shared";
import { ProductionModeError, getProductionModeErrors } from "@stackframe/stack-shared/dist/helpers/production-mode";
import { ApiKeyCreateCrudRequest, ApiKeyCreateCrudResponse } from "@stackframe/stack-shared/dist/interface/adminInterface";
import { ApiKeysCrud } from "@stackframe/stack-shared/dist/interface/crud/api-keys";
import { CurrentUserCrud } from "@stackframe/stack-shared/dist/interface/crud/current-user";
import { EmailTemplateCrud, EmailTemplateType } from "@stackframe/stack-shared/dist/interface/crud/email-templates";
import { ProviderType } from "@stackframe/stack-shared/dist/interface/crud/oauth";
import { InternalProjectsCrud, ProjectsCrud } from "@stackframe/stack-shared/dist/interface/crud/projects";
import { TeamPermissionDefinitionsCrud, TeamPermissionsCrud } from "@stackframe/stack-shared/dist/interface/crud/team-permissions";
import { TeamsCrud } from "@stackframe/stack-shared/dist/interface/crud/teams";
import { UsersCrud } from "@stackframe/stack-shared/dist/interface/crud/users";
import { InternalSession } from "@stackframe/stack-shared/dist/sessions";
import { AsyncCache } from "@stackframe/stack-shared/dist/utils/caches";
import { scrambleDuringCompileTime } from "@stackframe/stack-shared/dist/utils/compile-time";
import { isBrowserLike } from "@stackframe/stack-shared/dist/utils/env";
import { StackAssertionError, throwErr } from "@stackframe/stack-shared/dist/utils/errors";
import { ReadonlyJson } from "@stackframe/stack-shared/dist/utils/json";
import { DependenciesMap } from "@stackframe/stack-shared/dist/utils/maps";
import { deepPlainEquals, filterUndefined, omit } from "@stackframe/stack-shared/dist/utils/objects";
import { ReactPromise, neverResolve, runAsynchronously, wait } from "@stackframe/stack-shared/dist/utils/promises";
import { suspend, suspendIfSsr } from "@stackframe/stack-shared/dist/utils/react";
import { Result } from "@stackframe/stack-shared/dist/utils/results";
import { Store } from "@stackframe/stack-shared/dist/utils/stores";
import { mergeScopeStrings } from "@stackframe/stack-shared/dist/utils/strings";
import { getRelativePart, isRelative } from "@stackframe/stack-shared/dist/utils/urls";
import { generateUuid } from "@stackframe/stack-shared/dist/utils/uuids";
import * as cookie from "cookie";
import * as NextNavigationUnscrambled from "next/navigation"; // import the entire module to get around some static compiler warnings emitted by Next.js in some cases
import React, { useCallback, useMemo } from "react";
import { constructRedirectUrl } from "../utils/url";
import { addNewOAuthProviderOrScope, callOAuthCallback, signInWithOAuth } from "./auth";
import { deleteCookie, getCookie, setOrDeleteCookie } from "./cookie";

// NextNavigation.useRouter does not exist in react-server environments and some bundlers try to be helpful and throw a warning. Ignore the warning.
const NextNavigation = scrambleDuringCompileTime(NextNavigationUnscrambled);

const clientVersion = process.env.STACK_COMPILE_TIME_CLIENT_PACKAGE_VERSION ?? throwErr("Missing STACK_COMPILE_TIME_CLIENT_PACKAGE_VERSION. This should be a compile-time variable set by Stack's build system.");

type RequestLike = {
  headers: {
    get: (name: string) => string | null,
  },
};

export type TokenStoreInit<HasTokenStore extends boolean = boolean> =
  HasTokenStore extends true ? (
    | "cookie"
    | "nextjs-cookie"
    | "memory"
    | RequestLike
    | { accessToken: string, refreshToken: string }
  )
  : HasTokenStore extends false ? null
  : TokenStoreInit<true> | TokenStoreInit<false>;

export type HandlerUrls = {
  handler: string,
  signIn: string,
  signUp: string,
  afterSignIn: string,
  afterSignUp: string,
  signOut: string,
  afterSignOut: string,
  emailVerification: string,
  passwordReset: string,
  forgotPassword: string,
  home: string,
  oauthCallback: string,
  magicLinkCallback: string,
  accountSettings: string,
  error: string,
}

export type OAuthScopesOnSignIn = {
  [key in ProviderType]: string[];
};


type ProjectCurrentUser<ProjectId> = ProjectId extends "internal" ? CurrentInternalUser : CurrentUser;
type ProjectCurrentServerUser<ProjectId> = ProjectId extends "internal" ? CurrentInternalServerUser : CurrentServerUser;

function getUrls(partial: Partial<HandlerUrls>): HandlerUrls {
  const handler = partial.handler ?? "/handler";
  const home = partial.home ?? "/";
  const afterSignIn = partial.afterSignIn ?? home;
  return {
    handler,
    signIn: `${handler}/sign-in`,
    afterSignIn: home,
    signUp: `${handler}/sign-up`,
    afterSignUp: afterSignIn,
    signOut: `${handler}/sign-out`,
    afterSignOut: home,
    emailVerification: `${handler}/email-verification`,
    passwordReset: `${handler}/password-reset`,
    forgotPassword: `${handler}/forgot-password`,
    oauthCallback: `${handler}/oauth-callback`,
    magicLinkCallback: `${handler}/magic-link-callback`,
    home: home,
    accountSettings: `${handler}/account-settings`,
    error: `${handler}/error`,
    ...filterUndefined(partial),
  };
}

async function _redirectTo(url: URL | string, options?: { replace?: boolean }) {
  if (isReactServer) {
    NextNavigation.redirect(url.toString(), options?.replace ? NextNavigation.RedirectType.replace : NextNavigation.RedirectType.push);
  } else {
    if (options?.replace) {
      window.location.replace(url);
    } else {
      window.location.assign(url);
    }
    await wait(2000);
  }
}

function getDefaultProjectId() {
  return process.env.NEXT_PUBLIC_STACK_PROJECT_ID || throwErr(new Error("Welcome to Stack! It seems that you haven't provided a project ID. Please create a project on the Stack dashboard at https://app.stack-auth.com and put it in the NEXT_PUBLIC_STACK_PROJECT_ID environment variable."));
}

function getDefaultPublishableClientKey() {
  return process.env.NEXT_PUBLIC_STACK_PUBLISHABLE_CLIENT_KEY || throwErr(new Error("Welcome to Stack! It seems that you haven't provided a publishable client key. Please create an API key for your project on the Stack dashboard at https://app.stack-auth.com and copy your publishable client key into the NEXT_PUBLIC_STACK_PUBLISHABLE_CLIENT_KEY environment variable."));
}

function getDefaultSecretServerKey() {
  return process.env.STACK_SECRET_SERVER_KEY || throwErr(new Error("No secret server key provided. Please copy your key from the Stack dashboard and put your it in the STACK_SECRET_SERVER_KEY environment variable."));
}

function getDefaultSuperSecretAdminKey() {
  return process.env.STACK_SUPER_SECRET_ADMIN_KEY || throwErr(new Error("No super secret admin key provided. Please copy your key from the Stack dashboard and put it in the STACK_SUPER_SECRET_ADMIN_KEY environment variable."));
}

function getDefaultBaseUrl() {
  return process.env.NEXT_PUBLIC_STACK_URL || defaultBaseUrl;
}

export type StackClientAppConstructorOptions<HasTokenStore extends boolean, ProjectId extends string> = {
  baseUrl?: string,
  projectId?: ProjectId,
  publishableClientKey?: string,
  urls?: Partial<HandlerUrls>,
  oauthScopesOnSignIn?: Partial<OAuthScopesOnSignIn>,
  tokenStore: TokenStoreInit<HasTokenStore>,

  /**
   * By default, the Stack app will automatically prefetch some data from Stack's server when this app is first
   * constructed. This improves the performance of your app, but will create network requests that are unnecessary if
   * the app is never used or disposed of immediately. To disable this behavior, set this option to true.
   */
  noAutomaticPrefetch?: boolean,
};

export type StackServerAppConstructorOptions<HasTokenStore extends boolean, ProjectId extends string> = StackClientAppConstructorOptions<HasTokenStore, ProjectId> & {
  secretServerKey?: string,
};

export type StackAdminAppConstructorOptions<HasTokenStore extends boolean, ProjectId extends string> = (
  | (
    & StackServerAppConstructorOptions<HasTokenStore, ProjectId>
    & {
      superSecretAdminKey?: string,
    }
  )
  | (
    & Omit<StackServerAppConstructorOptions<HasTokenStore, ProjectId>, "publishableClientKey" | "secretServerKey">
    & {
      projectOwnerSession: InternalSession,
    }
  )
);

export type StackClientAppJson<HasTokenStore extends boolean, ProjectId extends string> = StackClientAppConstructorOptions<HasTokenStore, ProjectId> & {
  uniqueIdentifier: string,
  // note: if you add more fields here, make sure to ensure the checkString in the constructor has/doesn't have them
};

const defaultBaseUrl = "https://api.stack-auth.com";

type TokenObject = {
  accessToken: string | null,
  refreshToken: string | null,
};

function createEmptyTokenStore() {
  return new Store<TokenObject>({
    refreshToken: null,
    accessToken: null,
  });
}

const cachePromiseByComponentId = new Map<string, Promise<unknown>>();
function useAsyncCache<D extends any[], T>(cache: AsyncCache<D, T>, dependencies: D, caller: string): T {
  // we explicitly don't want to run this hook in SSR
  suspendIfSsr(caller);

  const id = React.useId();

  const subscribe = useCallback((cb: () => void) => {
    const { unsubscribe } = cache.onStateChange(dependencies, () => {
      cachePromiseByComponentId.delete(id);
      cb();
    });
    return unsubscribe;
  }, [cache, ...dependencies]);
  const getSnapshot = useCallback(() => {
    // React checks whether a promise passed to `use` is still the same as the previous one by comparing the reference.
    // If we didn't cache here, this wouldn't work because the promise would be recreated every time the value changes.
    if (!cachePromiseByComponentId.has(id)) {
      cachePromiseByComponentId.set(id, cache.getOrWait(dependencies, "read-write"));
    }
    return cachePromiseByComponentId.get(id) as ReactPromise<T>;
  }, [cache, ...dependencies]);

  // note: we must use React.useSyncExternalStore instead of importing the function directly, as it will otherwise
  // throw an error ("can't import useSyncExternalStore from the server")
  const promise = React.useSyncExternalStore(
    subscribe,
    getSnapshot,
    () => throwErr(new Error("getServerSnapshot should never be called in useAsyncCache because we restrict to CSR earlier"))
  );

  return React.use(promise);
}

function useStore<T>(store: Store<T>): T {
  const subscribe = useCallback((cb: () => void) => {
    const { unsubscribe } = store.onChange(() => cb());
    return unsubscribe;
  }, [store]);
  const getSnapshot = useCallback(() => store.get(), [store]);

  return React.useSyncExternalStore(subscribe, getSnapshot, getSnapshot);
}

export const stackAppInternalsSymbol = Symbol.for("StackAppInternals");

const allClientApps = new Map<string, [checkString: string, app: StackClientApp<any, any>]>();

const createCache = <D extends any[], T>(fetcher: (dependencies: D) => Promise<T>) => {
  return new AsyncCache<D, T>(
    async (dependencies) => await fetcher(dependencies),
    {},
  );
};

const createCacheBySession = <D extends any[], T>(fetcher: (session: InternalSession, extraDependencies: D) => Promise<T> ) => {
  return new AsyncCache<[InternalSession, ...D], T>(
    async ([session, ...extraDependencies]) => await fetcher(session, extraDependencies),
    {
      onSubscribe: ([session], refresh) => {
        const handler = session.onInvalidate(() => refresh());
        return () => handler.unsubscribe();
      },
    },
  );
};

let numberOfAppsCreated = 0;

class _StackClientAppImpl<HasTokenStore extends boolean, ProjectId extends string = string> {
  protected _uniqueIdentifier: string | undefined = undefined;
  protected _interface: StackClientInterface;
  protected readonly _tokenStoreInit: TokenStoreInit<HasTokenStore>;
  protected readonly _urlOptions: Partial<HandlerUrls>;
  protected readonly _oauthScopesOnSignIn: Partial<OAuthScopesOnSignIn>;

  private __DEMO_ENABLE_SLIGHT_FETCH_DELAY = false;
  private readonly _ownedAdminApps = new DependenciesMap<[InternalSession, string], _StackAdminAppImpl<false, string>>();

  private readonly _currentUserCache = createCacheBySession(async (session) => {
    if (this.__DEMO_ENABLE_SLIGHT_FETCH_DELAY) {
      await wait(2000);
    }
    return await this._interface.getClientUserByToken(session);
  });
  private readonly _currentProjectCache = createCache(async () => {
    return Result.orThrow(await this._interface.getClientProject());
  });
  private readonly _ownedProjectsCache = createCacheBySession(async (session) => {
    return await this._interface.listProjects(session);
  });
  private readonly _currentUserPermissionsCache = createCacheBySession<
    [string, boolean],
    TeamPermissionsCrud['Client']['Read'][]
  >(async (session, [teamId, recursive]) => {
    return await this._interface.listCurrentUserTeamPermissions({ teamId, recursive }, session);
  });
  private readonly _currentUserTeamsCache = createCacheBySession(async (session) => {
    return await this._interface.listCurrentUserTeams(session);
  });
  private readonly _currentUserOAuthConnectionAccessTokensCache = createCacheBySession<[string, string], { accessToken: string } | null>(
    async (session, [accountId, scope]) => {
      try {
        const result = await this._interface.createProviderAccessToken(accountId, scope || "", session);
        return {
          accessToken: result.access_token,
        };
      } catch (err) {
        if (!(err instanceof KnownErrors.OAuthConnectionDoesNotHaveRequiredScope || err instanceof KnownErrors.OAuthConnectionNotConnectedToUser)) {
          throw err;
        }
      }
      return null;
    }
  );
  private readonly _currentUserOAuthConnectionCache = createCacheBySession<[ProviderType, string, boolean], OAuthConnection | null>(
    async (session, [connectionId, scope, redirect]) => {
      const user = await this._currentUserCache.getOrWait([session], "write-only");

      let hasConnection = true;
      if (!user || !user.oauth_providers.find((p) => p.id === connectionId)) {
        hasConnection = false;
      }
      const token = await this._currentUserOAuthConnectionAccessTokensCache.getOrWait([session, connectionId, scope || ""], "write-only");
      if (!token) {
        hasConnection = false;
      }

      if (!hasConnection && redirect) {
        await addNewOAuthProviderOrScope(
          this._interface,
          {
            provider: connectionId,
            redirectUrl: this.urls.oauthCallback,
            errorRedirectUrl: this.urls.error,
            providerScope: mergeScopeStrings(scope || "", (this._oauthScopesOnSignIn[connectionId] ?? []).join(" ")),
          },
          session,
        );
        return await neverResolve();
      } else if (!hasConnection) {
        return null;
      }

      const app = this;
      return {
        id: connectionId,
        async getAccessToken() {
          const result = await app._currentUserOAuthConnectionAccessTokensCache.getOrWait([session, connectionId, scope || ""], "write-only");
          if (!result) {
            throw new StackAssertionError("No access token available");
          }
          return result;
        },
        useAccessToken() {
          const result = useAsyncCache(app._currentUserOAuthConnectionAccessTokensCache, [session, connectionId, scope || ""], "oauthAccount.useAccessToken()");
          if (!result) {
            throw new StackAssertionError("No access token available");
          }
          return result;
        }
      };
    }
  );


  constructor(protected readonly _options:
    & {
      uniqueIdentifier?: string,
      checkString?: string,
    }
    & (
      | StackClientAppConstructorOptions<HasTokenStore, ProjectId>
      | Pick<StackClientAppConstructorOptions<HasTokenStore, ProjectId>, "tokenStore" | "urls" | "oauthScopesOnSignIn" | "noAutomaticPrefetch"> & {
        interface: StackClientInterface,
      }
    )
  ) {
    if ("interface" in _options) {
      this._interface = _options.interface;
    } else {
      this._interface = new StackClientInterface({
        baseUrl: _options.baseUrl ?? getDefaultBaseUrl(),
        projectId: _options.projectId ?? getDefaultProjectId(),
        clientVersion,
        publishableClientKey: _options.publishableClientKey ?? getDefaultPublishableClientKey(),
      });
    }

    this._tokenStoreInit = _options.tokenStore;
    this._urlOptions = _options.urls ?? {};
    this._oauthScopesOnSignIn = _options.oauthScopesOnSignIn ?? {};

    if (_options.uniqueIdentifier) {
      this._uniqueIdentifier = _options.uniqueIdentifier;
      this._initUniqueIdentifier();
    }

    if (!_options.noAutomaticPrefetch) {
      numberOfAppsCreated++;
      if (numberOfAppsCreated > 10) {
        (process.env.NODE_ENV === "development" ? console.log : console.warn)(`You have created more than 10 Stack apps with automatic pre-fetch enabled (${numberOfAppsCreated}). This is usually a sign of a memory leak, but can sometimes be caused by hot reload of your tech stack. If you are getting this error and it is not caused by hot reload, make sure to minimize the number of Stack apps per page (usually, one per project). (If it is caused by hot reload and does not occur in production, you can safely ignore it.)`);
      }
    }
  }

  protected _initUniqueIdentifier() {
    if (!this._uniqueIdentifier) {
      throw new StackAssertionError("Unique identifier not initialized");
    }
    if (allClientApps.has(this._uniqueIdentifier)) {
      throw new StackAssertionError("A Stack client app with the same unique identifier already exists");
    }
    allClientApps.set(this._uniqueIdentifier, [this._options.checkString ?? "default check string", this]);
  }

  /**
   * Cloudflare workers does not allow use of randomness on the global scope (on which the Stack app is probably
   * initialized). For that reason, we generate the unique identifier lazily when it is first needed instead of in the
   * constructor.
   */
  protected _getUniqueIdentifier() {
    if (!this._uniqueIdentifier) {
      this._uniqueIdentifier = generateUuid();
      this._initUniqueIdentifier();
    }
    return this._uniqueIdentifier!;
  }

  protected async _checkFeatureSupport(name: string, options: any) {
    return await this._interface.checkFeatureSupport({ ...options, name });
  }

  protected _useCheckFeatureSupport(name: string, options: any): never {
    runAsynchronously(this._checkFeatureSupport(name, options));
    throw new StackAssertionError(`${name} is not currently supported. Please reach out to Stack support for more information.`);
  }

  protected _memoryTokenStore = createEmptyTokenStore();
  protected _requestTokenStores = new WeakMap<RequestLike, Store<TokenObject>>();
  protected _storedCookieTokenStore: Store<TokenObject> | null = null;
  protected get _refreshTokenCookieName() {
    return `stack-refresh-${this.projectId}`;
  }
  protected _getTokensFromCookies(cookies: { refreshTokenCookie: string | null, accessTokenCookie: string | null }): TokenObject {
    const refreshToken = cookies.refreshTokenCookie;
    const accessTokenObject = cookies.accessTokenCookie?.startsWith('[\"') ? JSON.parse(cookies.accessTokenCookie) : null;  // gotta check for validity first for backwards-compat, and also in case someone messes with the cookie value
    const accessToken = accessTokenObject && refreshToken === accessTokenObject[0] ? accessTokenObject[1] : null;  // if the refresh token has changed, the access token is invalid
    return {
      refreshToken,
      accessToken,
    };
  }
  protected get _accessTokenCookieName() {
    // The access token, unlike the refresh token, should not depend on the project ID. We never want to store the
    // access token in cookies more than once because of how big it is (there's a limit of 4096 bytes for all cookies
    // together). This means that, if you have multiple projects on the same domain, some of them will need to refetch
    // the access token on page reload.
    return `stack-access`;
  }
  protected _getCookieTokenStore(): Store<TokenObject> {
    if (!isBrowserLike()) {
      throw new Error("Cannot use cookie token store on the server!");
    }

    if (this._storedCookieTokenStore === null) {
      const getCurrentValue = (old: TokenObject | null) => {
        const tokens = this._getTokensFromCookies({
          refreshTokenCookie: getCookie(this._refreshTokenCookieName) ?? getCookie('stack-refresh'),  // keep old cookie name for backwards-compatibility
          accessTokenCookie: getCookie(this._accessTokenCookieName),
        });
        return {
          refreshToken: tokens.refreshToken,
          accessToken: tokens.accessToken ?? (old?.refreshToken === tokens.refreshToken ? old.accessToken : null),
        };
      };
      this._storedCookieTokenStore = new Store<TokenObject>(getCurrentValue(null));
      let hasSucceededInWriting = true;

      setInterval(() => {
        if (hasSucceededInWriting) {
          const oldValue = this._storedCookieTokenStore!.get();
          const currentValue = getCurrentValue(oldValue);
          if (!deepPlainEquals(currentValue, oldValue)) {
            this._storedCookieTokenStore!.set(currentValue);
          }
        }
      }, 100);
      this._storedCookieTokenStore.onChange((value) => {
        try {
          setOrDeleteCookie(this._refreshTokenCookieName, value.refreshToken, { maxAge: 60 * 60 * 24 * 365 });
          setOrDeleteCookie(this._accessTokenCookieName, value.accessToken ? JSON.stringify([value.refreshToken, value.accessToken]) : null, { maxAge: 60 * 60 * 24 });
          deleteCookie('stack-refresh');  // delete cookie name from previous versions (for backwards-compatibility)
          hasSucceededInWriting = true;
        } catch (e) {
          if (!isBrowserLike()) {
            // Setting cookies inside RSCs is not allowed, so we just ignore it
            hasSucceededInWriting = false;
          } else {
            throw e;
          }
        }
      });
    }

    return this._storedCookieTokenStore;
  };
  protected _getOrCreateTokenStore(overrideTokenStoreInit?: TokenStoreInit): Store<TokenObject> {
    const tokenStoreInit = overrideTokenStoreInit === undefined ? this._tokenStoreInit : overrideTokenStoreInit;

    switch (tokenStoreInit) {
      case "cookie": {
        return this._getCookieTokenStore();
      }
      case "nextjs-cookie": {
        if (isBrowserLike()) {
          return this._getCookieTokenStore();
        } else {
          const tokens = this._getTokensFromCookies({
            refreshTokenCookie: getCookie(this._refreshTokenCookieName) ?? getCookie('stack-refresh'),  // keep old cookie name for backwards-compatibility
            accessTokenCookie: getCookie(this._accessTokenCookieName),
          });
          const store = new Store<TokenObject>(tokens);
          store.onChange((value) => {
            try {
              setOrDeleteCookie(this._refreshTokenCookieName, value.refreshToken, { maxAge: 60 * 60 * 24 * 365 });
              setOrDeleteCookie(this._accessTokenCookieName, value.accessToken ? JSON.stringify([value.refreshToken, value.accessToken]) : null, { maxAge: 60 * 60 * 24 });
            } catch (e) {
              // ignore
            }
          });
          return store;
        }
      }
      case "memory": {
        return this._memoryTokenStore;
      }
      default: {
        if (tokenStoreInit === null) {
          return createEmptyTokenStore();
        } else if (typeof tokenStoreInit === "object" && "headers" in tokenStoreInit) {
          if (this._requestTokenStores.has(tokenStoreInit)) return this._requestTokenStores.get(tokenStoreInit)!;

          // x-stack-auth header
          const stackAuthHeader = tokenStoreInit.headers.get("x-stack-auth");
          if (stackAuthHeader) {
            let parsed;
            try {
              parsed = JSON.parse(stackAuthHeader);
              if (typeof parsed !== "object") throw new Error("x-stack-auth header must be a JSON object");
              if (parsed === null) throw new Error("x-stack-auth header must not be null");
            } catch (e) {
              throw new Error(`Invalid x-stack-auth header: ${stackAuthHeader}`, { cause: e });
            }
            return this._getOrCreateTokenStore({
              accessToken: parsed.accessToken ?? null,
              refreshToken: parsed.refreshToken ?? null,
            });
          }

          // read from cookies
          const cookieHeader = tokenStoreInit.headers.get("cookie");
          const parsed = cookie.parse(cookieHeader || "");
          const res = new Store<TokenObject>({
            refreshToken: parsed[this._refreshTokenCookieName] || parsed['stack-refresh'] || null,  // keep old cookie name for backwards-compatibility
            accessToken: parsed[this._accessTokenCookieName] || null,
          });
          this._requestTokenStores.set(tokenStoreInit, res);
          return res;
        } else if ("accessToken" in tokenStoreInit || "refreshToken" in tokenStoreInit) {
          return new Store<TokenObject>({
            refreshToken: tokenStoreInit.refreshToken,
            accessToken: tokenStoreInit.accessToken,
          });
        }

        throw new Error(`Invalid token store ${tokenStoreInit}`);
      }
    }
  }

  /**
   * A map from token stores and session keys to sessions.
   *
   * This isn't just a map from session keys to sessions for two reasons:
   *
   * - So we can garbage-collect Session objects when the token store is garbage-collected
   * - So different token stores are separated and don't leak information between each other, eg. if the same user sends two requests to the same server they should get a different session object
   */
  private _sessionsByTokenStoreAndSessionKey = new WeakMap<Store<TokenObject>, Map<string, InternalSession>>();
  protected _getSessionFromTokenStore(tokenStore: Store<TokenObject>): InternalSession {
    const tokenObj = tokenStore.get();
    const sessionKey = InternalSession.calculateSessionKey(tokenObj);
    const existing = sessionKey ? this._sessionsByTokenStoreAndSessionKey.get(tokenStore)?.get(sessionKey) : null;
    if (existing) return existing;

    const session = this._interface.createSession({
      refreshToken: tokenObj.refreshToken,
      accessToken: tokenObj.accessToken,
    });
    session.onAccessTokenChange((newAccessToken) => {
      tokenStore.update((old) => ({
        ...old,
        accessToken: newAccessToken?.token ?? null
      }));
    });
    session.onInvalidate(() => {
      tokenStore.update((old) => ({
        ...old,
        accessToken: null,
        refreshToken: null,
      }));
    });

    let sessionsBySessionKey = this._sessionsByTokenStoreAndSessionKey.get(tokenStore) ?? new Map();
    this._sessionsByTokenStoreAndSessionKey.set(tokenStore, sessionsBySessionKey);
    sessionsBySessionKey.set(sessionKey, session);
    return session;
  }
  protected _getSession(overrideTokenStoreInit?: TokenStoreInit): InternalSession {
    const tokenStore = this._getOrCreateTokenStore(overrideTokenStoreInit);
    return this._getSessionFromTokenStore(tokenStore);
  }
  protected _useSession(overrideTokenStoreInit?: TokenStoreInit): InternalSession {
    const tokenStore = this._getOrCreateTokenStore(overrideTokenStoreInit);
    const subscribe = useCallback((cb: () => void) => {
      const { unsubscribe } = tokenStore.onChange(() => {
        cb();
      });
      return unsubscribe;
    }, [tokenStore]);
    const getSnapshot = useCallback(() => this._getSessionFromTokenStore(tokenStore), [tokenStore]);
    return React.useSyncExternalStore(subscribe, getSnapshot, getSnapshot);
  }

  protected async _signInToAccountWithTokens(tokens: { accessToken: string | null, refreshToken: string }) {
    const tokenStore = this._getOrCreateTokenStore();
    tokenStore.set(tokens);
  }

  protected _hasPersistentTokenStore(overrideTokenStoreInit?: TokenStoreInit): this is StackClientApp<true, ProjectId> {
    return (overrideTokenStoreInit !== undefined ? overrideTokenStoreInit : this._tokenStoreInit) !== null;
  }

  protected _ensurePersistentTokenStore(overrideTokenStoreInit?: TokenStoreInit): asserts this is StackClientApp<true, ProjectId>  {
    if (!this._hasPersistentTokenStore(overrideTokenStoreInit)) {
      throw new Error("Cannot call this function on a Stack app without a persistent token store. Make sure the tokenStore option on the constructor is set to a non-null value when initializing Stack.\n\nStack uses token stores to access access tokens of the current user. For example, on web frontends it is commonly the string value 'cookies' for cookie storage.");
    }
  }

  protected _isInternalProject(): this is { projectId: "internal" } {
    return this.projectId === "internal";
  }

  protected _ensureInternalProject(): asserts this is { projectId: "internal" } {
    if (!this._isInternalProject()) {
      throw new Error("Cannot call this function on a Stack app with a project ID other than 'internal'.");
    }
  }

  protected _clientProjectFromCrud(crud: ProjectsCrud['Client']['Read']): Project {
    return {
      id: crud.id,
      config: {
        credentialEnabled: crud.config.credential_enabled,
        magicLinkEnabled: crud.config.magic_link_enabled,
        oauthProviders: crud.config.enabled_oauth_providers.map((p) => ({
          id: p.id,
        })),
      }
    };
  }

  protected _clientTeamPermissionFromCrud(crud: TeamPermissionsCrud['Client']['Read']): TeamPermission {
    return {
      id: crud.id,
    };
  }

  protected _clientTeamFromCrud(crud: TeamsCrud['Client']['Read']): Team {
    return {
      id: crud.id,
      displayName: crud.display_name,
      profileImageUrl: crud.profile_image_url,
    };
  }

  protected _createAuth(session: InternalSession): Auth {
    const app = this;
    return {
      _internalSession: session,
      currentSession: {
        async getTokens() {
          const tokens = await session.getPotentiallyExpiredTokens();
          return {
            accessToken: tokens?.accessToken.token ?? null,
            refreshToken: tokens?.refreshToken?.token ?? null,
          };
        },
      },
      async getAuthHeaders(): Promise<{ "x-stack-auth": string }> {
        return {
          "x-stack-auth": JSON.stringify(await this.getAuthJson()),
        };
      },
      async getAuthJson(): Promise<{ accessToken: string | null, refreshToken: string | null }> {
        const tokens = await this.currentSession.getTokens();
        return tokens;
      },
      signOut() {
        return app._signOut(session);
      },
    };
  }

  protected _createBaseUser(crud: CurrentUserCrud['Client']['Read']): BaseUser {
    if (!crud) {
      throw new StackAssertionError("User not found");
    }
    return {
      id: crud.id,
      displayName: crud.display_name,
      primaryEmail: crud.primary_email,
      primaryEmailVerified: crud.primary_email_verified,
      profileImageUrl: crud.profile_image_url,
      signedUpAt: new Date(crud.signed_up_at_millis),
      clientMetadata: crud.client_metadata,
      hasPassword: crud.has_password,
      emailAuthEnabled: crud.auth_with_email,
      oauthProviders: crud.oauth_providers,
      selectedTeam: crud.selected_team && this._clientTeamFromCrud(crud.selected_team),
      toClientJson(): CurrentUserCrud['Client']['Read'] {
        return crud;
      }
    };
  }

  protected _createUserExtra(crud: CurrentUserCrud['Client']['Read'], session: InternalSession): UserExtra {
    const app = this;
    async function getConnectedAccount(id: ProviderType, options?: { scopes?: string[] }): Promise<OAuthConnection | null>;
    async function getConnectedAccount(id: ProviderType, options: { or: 'redirect', scopes?: string[] }): Promise<OAuthConnection>;
    async function getConnectedAccount(id: ProviderType, options?: { or?: 'redirect', scopes?: string[] }): Promise<OAuthConnection | null> {
      const scopeString = options?.scopes?.join(" ");
      return await app._currentUserOAuthConnectionCache.getOrWait([session, id, scopeString || "", options?.or === 'redirect'], "write-only");
    }

    function useConnectedAccount(id: ProviderType, options?: { scopes?: string[] }): OAuthConnection | null;
    function useConnectedAccount(id: ProviderType, options: { or: 'redirect', scopes?: string[] }): OAuthConnection;
    function useConnectedAccount(id: ProviderType, options?: { or?: 'redirect', scopes?: string[] }): OAuthConnection | null {
      const scopeString = options?.scopes?.join(" ");
      return useAsyncCache(app._currentUserOAuthConnectionCache, [session, id, scopeString || "", options?.or === 'redirect'], "user.useConnectedAccount()");
    }

    return {
      setDisplayName(displayName: string) {
        return this.update({ displayName });
      },
      setClientMetadata(metadata: Record<string, any>) {
        return this.update({ clientMetadata: metadata });
      },
      async setSelectedTeam(team: Team | null) {
        await this.update({ selectedTeamId: team?.id ?? null });
      },
      getConnectedAccount: getConnectedAccount,
      useConnectedAccount: useConnectedAccount,
      async getTeam(teamId: string) {
        const teams = await this.listTeams();
        return teams.find((t) => t.id === teamId) ?? null;
      },
      useTeam(teamId: string) {
        const teams = this.useTeams();
        return useMemo(() => {
          return teams.find((t) => t.id === teamId) ?? null;
        }, [teams, teamId]);
      },
      async listTeams() {
        const teams = await app._currentUserTeamsCache.getOrWait([session], "write-only");
        return teams.map((crud) => app._clientTeamFromCrud(crud));
      },
      useTeams() {
        const teams = useAsyncCache(app._currentUserTeamsCache, [session], "user.useTeams()");
        return useMemo(() => teams.map((crud) => app._clientTeamFromCrud(crud)), [teams]);
      },
      async createTeam(data: TeamCreateOptions) {
        const crud = await app._interface.createTeamForCurrentUser(teamCreateOptionsToCrud(data), session);
        await app._currentUserTeamsCache.refresh([session]);
        return app._clientTeamFromCrud(crud);
      },
      async listPermissions(scope: Team, options?: { recursive?: boolean }): Promise<TeamPermission[]> {
        const recursive = options?.recursive ?? true;
        const permissions = await app._currentUserPermissionsCache.getOrWait([session, scope.id, recursive], "write-only");
        return permissions.map((crud) => app._clientTeamPermissionFromCrud(crud));
      },
      usePermissions(scope: Team, options?: { recursive?: boolean }): TeamPermission[] {
        const recursive = options?.recursive ?? true;
        const permissions = useAsyncCache(app._currentUserPermissionsCache, [session, scope.id, recursive], "user.usePermissions()");
        return useMemo(() => permissions.map((crud) => app._clientTeamPermissionFromCrud(crud)), [permissions]);
      },
      usePermission(scope: Team, permissionId: string): TeamPermission | null {
        const permissions = this.usePermissions(scope);
        return useMemo(() => permissions.find((p) => p.id === permissionId) ?? null, [permissions, permissionId]);
      },
      async getPermission(scope: Team, permissionId: string): Promise<TeamPermission | null> {
        const permissions = await this.listPermissions(scope);
        return permissions.find((p) => p.id === permissionId) ?? null;
      },
      async hasPermission(scope: Team, permissionId: string): Promise<boolean> {
        return (await this.getPermission(scope, permissionId)) !== null;
      },
      update(update) {
        return app._updateClientUser(update, session);
      },
      sendVerificationEmail() {
        if (!crud?.primary_email) {
          throw new StackAssertionError("User does not have a primary email");
        }
        return app._sendVerificationEmail(crud.primary_email, session);
      },
      updatePassword(options: { oldPassword: string, newPassword: string}) {
        return app._updatePassword(options, session);
      },
    };
  }

  protected _createInternalUserExtra(session: InternalSession): InternalUserExtra {
    const app = this;
    this._ensureInternalProject();
    return {
      createProject(newProject: AdminProjectUpdateOptions & { displayName: string }) {
        return app._createProject(session, newProject);
      },
      listOwnedProjects() {
        return app._listOwnedProjects(session);
      },
      useOwnedProjects() {
        return app._useOwnedProjects(session);
      },
    };
  }

  protected _currentUserFromCrud(crud: CurrentUserCrud['Client']['Read'], session: InternalSession): ProjectCurrentUser<ProjectId> {
    const currentUser = {
      ...this._createBaseUser(crud),
      ...this._createAuth(session),
      ...this._createUserExtra(crud, session),
      ...this._isInternalProject() ? this._createInternalUserExtra(session) : {},
    } satisfies CurrentUser;

    Object.freeze(currentUser);
    return currentUser as ProjectCurrentUser<ProjectId>;
  }

  protected _getOwnedAdminApp(forProjectId: string, session: InternalSession): _StackAdminAppImpl<false, string> {
    if (!this._ownedAdminApps.has([session, forProjectId])) {
      this._ownedAdminApps.set([session, forProjectId], new _StackAdminAppImpl({
        baseUrl: this._interface.options.baseUrl,
        projectId: forProjectId,
        tokenStore: null,
        projectOwnerSession: session,
        noAutomaticPrefetch: true,
      }));
    }
    return this._ownedAdminApps.get([session, forProjectId])!;
  }

  get projectId(): ProjectId {
    return this._interface.projectId as ProjectId;
  }

  protected async _isTrusted(url: string): Promise<boolean> {
    return isRelative(url);
  }

  get urls(): Readonly<HandlerUrls> {
    return getUrls(this._urlOptions);
  }

  protected async _redirectIfTrusted(url: string, options?: RedirectToOptions) {
    if (!await this._isTrusted(url)) {
      throw new Error(`Redirect URL ${url} is not trusted; should be relative.`);
    }
    return await _redirectTo(url, options);
  }

  protected async _redirectToHandler(handlerName: keyof HandlerUrls, options?: RedirectToOptions) {
    let url = this.urls[handlerName];
    if (!url) {
      throw new Error(`No URL for handler name ${handlerName}`);
    }

    if (handlerName === "afterSignIn" || handlerName === "afterSignUp") {
      if (isReactServer || typeof window === "undefined") {
        try {
          await this._checkFeatureSupport("rsc-handler-" + handlerName, {});
        } catch (e) {}
      } else {
        const queryParams = new URLSearchParams(window.location.search);
        url = queryParams.get("after_auth_return_to") || url;
      }
    } else if (handlerName === "signIn" || handlerName === "signUp") {
      if (isReactServer || typeof window === "undefined") {
        try {
          await this._checkFeatureSupport("rsc-handler-" + handlerName, {});
        } catch (e) {}
      } else {
        const currentUrl = new URL(window.location.href);
        const nextUrl = new URL(url, currentUrl);
        if (currentUrl.searchParams.has("after_auth_return_to")) {
          nextUrl.searchParams.set("after_auth_return_to", currentUrl.searchParams.get("after_auth_return_to")!);
        } else if (currentUrl.protocol === nextUrl.protocol && currentUrl.host === nextUrl.host) {
          nextUrl.searchParams.set("after_auth_return_to", getRelativePart(currentUrl));
        }
        url = getRelativePart(nextUrl);
      }
    }

    await this._redirectIfTrusted(url, options);
  }

  async redirectToSignIn(options?: RedirectToOptions) { return await this._redirectToHandler("signIn", options); }
  async redirectToSignUp(options?: RedirectToOptions) { return await this._redirectToHandler("signUp", options); }
  async redirectToSignOut(options?: RedirectToOptions) { return await this._redirectToHandler("signOut", options); }
  async redirectToEmailVerification(options?: RedirectToOptions) { return await this._redirectToHandler("emailVerification", options); }
  async redirectToPasswordReset(options?: RedirectToOptions) { return await this._redirectToHandler("passwordReset", options); }
  async redirectToForgotPassword(options?: RedirectToOptions) { return await this._redirectToHandler("forgotPassword", options); }
  async redirectToHome(options?: RedirectToOptions) { return await this._redirectToHandler("home", options); }
  async redirectToOAuthCallback(options?: RedirectToOptions) { return await this._redirectToHandler("oauthCallback", options); }
  async redirectToMagicLinkCallback(options?: RedirectToOptions) { return await this._redirectToHandler("magicLinkCallback", options); }
  async redirectToAfterSignIn(options?: RedirectToOptions) { return await this._redirectToHandler("afterSignIn", options); }
  async redirectToAfterSignUp(options?: RedirectToOptions) { return await this._redirectToHandler("afterSignUp", options); }
  async redirectToAfterSignOut(options?: RedirectToOptions) { return await this._redirectToHandler("afterSignOut", options); }
  async redirectToAccountSettings(options?: RedirectToOptions) { return await this._redirectToHandler("accountSettings", options); }
  async redirectToError(options?: RedirectToOptions) { return await this._redirectToHandler("error", options); }

  async sendForgotPasswordEmail(email: string): Promise<KnownErrors["UserNotFound"] | void> {
    const redirectUrl = constructRedirectUrl(this.urls.passwordReset);
    const error = await this._interface.sendForgotPasswordEmail(email, redirectUrl);
    return error;
  }

  async sendMagicLinkEmail(email: string): Promise<KnownErrors["RedirectUrlNotWhitelisted"] | void> {
    const magicLinkRedirectUrl = constructRedirectUrl(this.urls.magicLinkCallback);
    const error = await this._interface.sendMagicLinkEmail(email, magicLinkRedirectUrl);
    return error;
  }

  async resetPassword(options: { password: string, code: string }): Promise<KnownErrors["VerificationCodeError"] | void> {
    const error = await this._interface.resetPassword(options);
    return error;
  }

  async verifyPasswordResetCode(code: string): Promise<KnownErrors["VerificationCodeError"] | void> {
    return await this._interface.verifyPasswordResetCode(code);
  }

  async verifyEmail(code: string): Promise<KnownErrors["VerificationCodeError"] | void> {
    return await this._interface.verifyEmail(code);
  }

  async getUser(options: GetUserOptions<HasTokenStore> & { or: 'redirect' }): Promise<ProjectCurrentUser<ProjectId>>;
  async getUser(options: GetUserOptions<HasTokenStore> & { or: 'throw' }): Promise<ProjectCurrentUser<ProjectId>>;
  async getUser(options?: GetUserOptions<HasTokenStore>): Promise<ProjectCurrentUser<ProjectId> | null>;
  async getUser(options?: GetUserOptions<HasTokenStore>): Promise<ProjectCurrentUser<ProjectId> | null> {
    this._ensurePersistentTokenStore(options?.tokenStore);
    const session = this._getSession(options?.tokenStore);
    const crud = await this._currentUserCache.getOrWait([session], "write-only");

    if (crud === null) {
      switch (options?.or) {
        case 'redirect': {
          await this.redirectToSignIn({ replace: true });
          break;
        }
        case 'throw': {
          throw new Error("User is not signed in but getUser was called with { or: 'throw' }");
        }
        default: {
          return null;
        }
      }
    }

    return crud && this._currentUserFromCrud(crud, session);
  }

  useUser(options: GetUserOptions<HasTokenStore> & { or: 'redirect' }): ProjectCurrentUser<ProjectId>;
  useUser(options: GetUserOptions<HasTokenStore> & { or: 'throw' }): ProjectCurrentUser<ProjectId>;
  useUser(options?: GetUserOptions<HasTokenStore>): ProjectCurrentUser<ProjectId> | null;
  useUser(options?: GetUserOptions<HasTokenStore>): ProjectCurrentUser<ProjectId> | null {
    this._ensurePersistentTokenStore(options?.tokenStore);

    const router = NextNavigation.useRouter();
    const session = this._useSession(options?.tokenStore);
    const crud = useAsyncCache(this._currentUserCache, [session], "useUser()");

    if (crud === null) {
      switch (options?.or) {
        case 'redirect': {
          runAsynchronously(this.redirectToSignIn({ replace: true }));
          suspend();
          throw new StackAssertionError("suspend should never return");
        }
        case 'throw': {
          throw new Error("User is not signed in but useUser was called with { or: 'throw' }");
        }
        case undefined:
        case "return-null": {
          // do nothing
        }
      }
    }

    return useMemo(() => {
      return crud && this._currentUserFromCrud(crud, session);
    }, [crud, session, options?.or]);
  }

  protected async _updateClientUser(update: UserUpdateOptions, session: InternalSession) {
    const res = await this._interface.updateClientUser(userUpdateOptionsToCrud(update), session);
    await this._refreshUser(session);
    return res;
  }

  async signInWithOAuth(provider: ProviderType) {
    this._ensurePersistentTokenStore();
    await signInWithOAuth(
      this._interface, {
        provider,
        redirectUrl: this.urls.oauthCallback,
        errorRedirectUrl: this.urls.error,
        providerScope: this._oauthScopesOnSignIn[provider]?.join(" "),
      }
    );
  }

  async signInWithCredential(options: {
    email: string,
    password: string,
  }): Promise<KnownErrors["EmailPasswordMismatch"] | void> {
    this._ensurePersistentTokenStore();
    const session = this._getSession();
    const result = await this._interface.signInWithCredential(options.email, options.password, session);
    if (!(result instanceof KnownError)) {
      await this._signInToAccountWithTokens(result);
      return await this.redirectToAfterSignIn({ replace: true });
    }
    return result;
  }

  async signUpWithCredential(options: {
    email: string,
    password: string,
  }): Promise<KnownErrors["UserEmailAlreadyExists"] | KnownErrors['PasswordRequirementsNotMet'] | void> {
    this._ensurePersistentTokenStore();
    const session = this._getSession();
    const emailVerificationRedirectUrl = constructRedirectUrl(this.urls.emailVerification);
    const result = await this._interface.signUpWithCredential(
      options.email,
      options.password,
      emailVerificationRedirectUrl,
      session
    );
    if (!(result instanceof KnownError)) {
      await this._signInToAccountWithTokens(result);
      return await this.redirectToAfterSignUp({ replace: true });
    }
    return result;
  }

  async signInWithMagicLink(code: string): Promise<KnownErrors["VerificationCodeError"] | void> {
    this._ensurePersistentTokenStore();
    const result = await this._interface.signInWithMagicLink(code);
    if (result instanceof KnownError) {
      return result;
    }
    await this._signInToAccountWithTokens(result);
    if (result.newUser) {
      await this.redirectToAfterSignUp({ replace: true });
    } else {
      await this.redirectToAfterSignIn({ replace: true });
    }
  }

  async callOAuthCallback() {
    this._ensurePersistentTokenStore();
    const result = await callOAuthCallback(this._interface, this.urls.oauthCallback);
    if (result) {
      await this._signInToAccountWithTokens(result);
      if (result.afterCallbackRedirectUrl) {
        await _redirectTo(result.afterCallbackRedirectUrl, { replace: true });
        return true;
      } else if (result.newUser) {
        await this.redirectToAfterSignUp({ replace: true });
        return true;
      } else {
        await this.redirectToAfterSignIn({ replace: true });
        return true;
      }
    }
    return false;
  }

  protected async _signOut(session: InternalSession): Promise<void> {
    await this._interface.signOut(session);
    await this.redirectToAfterSignOut();
  }

  protected async _sendVerificationEmail(email: string, session: InternalSession): Promise<KnownErrors["EmailAlreadyVerified"] | void> {
    const emailVerificationRedirectUrl = constructRedirectUrl(this.urls.emailVerification);
    return await this._interface.sendVerificationEmail(email, emailVerificationRedirectUrl, session);
  }

  protected async _updatePassword(
    options: { oldPassword: string, newPassword: string },
    session: InternalSession
  ): Promise<KnownErrors["PasswordConfirmationMismatch"] | KnownErrors["PasswordRequirementsNotMet"] | void> {
    return await this._interface.updatePassword(options, session);
  }

  async signOut(): Promise<void> {
    const user = await this.getUser();
    if (user) {
      await user.signOut();
    }
  }

  async getProject(): Promise<Project> {
    const crud = await this._currentProjectCache.getOrWait([], "write-only");
    return this._clientProjectFromCrud(crud);
  }

  useProject(): Project {
    const crud = useAsyncCache(this._currentProjectCache, [], "useProject()");
    return useMemo(() => this._clientProjectFromCrud(crud), [crud]);
  }

  protected async _listOwnedProjects(session: InternalSession): Promise<AdminOwnedProject[]> {
    this._ensureInternalProject();
    const crud = await this._ownedProjectsCache.getOrWait([session], "write-only");
    return crud.map((j) => this._getOwnedAdminApp(j.id, session)._adminOwnedProjectFromCrud(
      j,
      () => this._refreshOwnedProjects(session),
    ));
  }

  protected _useOwnedProjects(session: InternalSession): AdminOwnedProject[] {
    this._ensureInternalProject();
    const projects = useAsyncCache(this._ownedProjectsCache, [session], "useOwnedProjects()");
    return useMemo(() => projects.map((j) => this._getOwnedAdminApp(j.id, session)._adminOwnedProjectFromCrud(
      j,
      () => this._refreshOwnedProjects(session),
    )), [projects]);
  }

  protected async _createProject(session: InternalSession, newProject: AdminProjectUpdateOptions & { displayName: string }): Promise<AdminOwnedProject> {
    this._ensureInternalProject();
    const crud = await this._interface.createProject(adminProjectCreateOptionsToCrud(newProject), session);
    const res = this._getOwnedAdminApp(crud.id, session)._adminOwnedProjectFromCrud(
      crud,
      () => this._refreshOwnedProjects(session),
    );
    await this._refreshOwnedProjects(session);
    return res;
  }

  protected async _refreshUser(session: InternalSession) {
    // TODO this should take a user ID instead of a session, and automatically refresh all sessions with that user ID
    await this._refreshSession(session);
  }

  protected async _refreshSession(session: InternalSession) {
    await this._currentUserCache.refresh([session]);
  }

  protected async _refreshUsers() {
    // nothing yet
  }

  protected async _refreshProject() {
    await this._currentProjectCache.refresh([]);
  }

  protected async _refreshOwnedProjects(session: InternalSession) {
    await this._ownedProjectsCache.refresh([session]);
  }

  static get [stackAppInternalsSymbol]() {
    return {
      fromClientJson: <HasTokenStore extends boolean, ProjectId extends string>(
        json: StackClientAppJson<HasTokenStore, ProjectId>
      ): StackClientApp<HasTokenStore, ProjectId> => {
        const providedCheckString = JSON.stringify(omit(json, [/* none currently */]));
        const existing = allClientApps.get(json.uniqueIdentifier);
        if (existing) {
          const [existingCheckString, clientApp] = existing;
          if (existingCheckString !== providedCheckString) {
            throw new StackAssertionError("The provided app JSON does not match the configuration of the existing client app with the same unique identifier", { providedObj: json, existingString: existingCheckString });
          }
          return clientApp as any;
        }

        return new _StackClientAppImpl<HasTokenStore, ProjectId>({
          ...json,
          checkString: providedCheckString,
        });
      }
    };
  }

  get [stackAppInternalsSymbol]() {
    return {
      toClientJson: (): StackClientAppJson<HasTokenStore, ProjectId> => {
        if (!("publishableClientKey" in this._interface.options)) {
          // TODO find a way to do this
          throw Error("Cannot serialize to JSON from an application without a publishable client key");
        }

        return {
          baseUrl: this._interface.options.baseUrl,
          projectId: this.projectId,
          publishableClientKey: this._interface.options.publishableClientKey,
          tokenStore: this._tokenStoreInit,
          urls: this._urlOptions,
          oauthScopesOnSignIn: this._oauthScopesOnSignIn,
          uniqueIdentifier: this._getUniqueIdentifier(),
        };
      },
      setCurrentUser: (userJsonPromise: Promise<CurrentUserCrud['Client']['Read'] | null>) => {
        runAsynchronously(this._currentUserCache.forceSetCachedValueAsync([this._getSession()], userJsonPromise));
      },
    };
  };
}

class _StackServerAppImpl<HasTokenStore extends boolean, ProjectId extends string> extends _StackClientAppImpl<HasTokenStore, ProjectId>
{
  declare protected _interface: StackServerInterface;

  // TODO override the client user cache to use the server user cache, so we save some requests
  private readonly _currentServerUserCache = createCacheBySession(async (session) => {
    return await this._interface.getServerUserByToken(session);
  });
  private readonly _serverUsersCache = createCache(async () => {
    return await this._interface.listServerUsers();
  });
  private readonly _serverUserCache = createCache<string[], UsersCrud['Server']['Read'] | null>(async ([userId]) => {
    const user = await this._interface.getServerUserById(userId);
    return Result.or(user, null);
  });
  private readonly _serverTeamsCache = createCache(async () => {
    return await this._interface.listServerTeams();
  });
  private readonly _serverCurrentUserTeamsCache = createCacheBySession(async (session) => {
    return await this._interface.listServerCurrentUserTeams(session);
  });
  private readonly _serverTeamUsersCache = createCache<
    string[],
    UsersCrud['Server']['Read'][]
  >(async ([teamId]) => {
    return await this._interface.listServerTeamUsers(teamId);
  });
  private readonly _serverTeamUserPermissionsCache = createCache<
    [string, string, boolean],
    TeamPermissionsCrud['Server']['Read'][]
  >(async ([teamId, userId, recursive]) => {
    return await this._interface.listServerTeamMemberPermissions({ teamId, userId, recursive });
  });

  private async _updateServerUser(userId: string, update: ServerUserUpdateOptions): Promise<UsersCrud['Server']['Read']> {
    const result = await this._interface.updateServerUser(userId, userUpdateOptionsToCrud(update));
    await this._refreshUsers();
    return result;
  }

  constructor(options:
    | StackServerAppConstructorOptions<HasTokenStore, ProjectId>
    | {
      interface: StackServerInterface,
      tokenStore: TokenStoreInit<HasTokenStore>,
      urls: Partial<HandlerUrls> | undefined,
      oauthScopesOnSignIn?: Partial<OAuthScopesOnSignIn> | undefined,
    }
  ) {
    super("interface" in options ? {
      interface: options.interface,
      tokenStore: options.tokenStore,
      urls: options.urls,
      oauthScopesOnSignIn: options.oauthScopesOnSignIn,
    } : {
      interface: new StackServerInterface({
        baseUrl: options.baseUrl ?? getDefaultBaseUrl(),
        projectId: options.projectId ?? getDefaultProjectId(),
        clientVersion,
        publishableClientKey: options.publishableClientKey ?? getDefaultPublishableClientKey(),
        secretServerKey: options.secretServerKey ?? getDefaultSecretServerKey(),
      }),
      tokenStore: options.tokenStore,
      urls: options.urls ?? {},
      oauthScopesOnSignIn: options.oauthScopesOnSignIn ?? {},
    });
  }

  protected override _createBaseUser(crud: UsersCrud['Server']['Read']): ServerBaseUser & BaseUser;
  protected override _createBaseUser(crud: CurrentUserCrud['Client']['Read']): BaseUser;
  protected override _createBaseUser(crud: CurrentUserCrud['Client']['Read'] | UsersCrud['Server']['Read']): ({} | ServerBaseUser) & BaseUser {
    const app = this;
    if (!crud) {
      throw new StackAssertionError("User not found");
    }
    return {
      ...super._createBaseUser(crud),
      ..."server_metadata" in crud ? {
        // server user
        serverMetadata: crud.server_metadata,
      } : {},
      async setServerMetadata(metadata: Record<string, any>) {
        await app._updateServerUser(crud.id, { serverMetadata: metadata });
      },
      async setPrimaryEmail(email: string, options?: { verified?: boolean }) {
        await app._updateServerUser(crud.id, { primaryEmail: email, primaryEmailVerified: options?.verified });
      },
      async grantPermission(scope: Team, permissionId: string): Promise<void> {
        await app._interface.grantServerTeamUserPermission(scope.id, crud.id, permissionId);
        for (const recursive of [true, false]) {
          await app._serverTeamUserPermissionsCache.refresh([scope.id, crud.id, recursive]);
        }
      },
      async revokePermission(scope: Team, permissionId: string): Promise<void> {
        await app._interface.revokeServerTeamUserPermission(scope.id, crud.id, permissionId);
        for (const recursive of [true, false]) {
          await app._serverTeamUserPermissionsCache.refresh([scope.id, crud.id, recursive]);
        }
      },
      async delete() {
        const res = await app._interface.deleteServerServerUser(crud.id);
        await app._refreshUsers();
        return res;
      },
      async createSession(options: { expiresInMillis?: number }) {
        const tokens = await app._interface.createServerUserSession(crud.id, options.expiresInMillis ?? 1000 * 60 * 60 * 24 * 365);
        return {
          async getTokens() {
            return tokens;
          },
        };
      },
    };
  }

  protected override _createUserExtra(crud: UsersCrud['Server']['Read']): UserExtra;
  protected override _createUserExtra(crud: CurrentUserCrud['Client']['Read']): UserExtra;
  protected override _createUserExtra(crud: CurrentUserCrud['Client']['Read'] | UsersCrud['Server']['Read']): UserExtra {
    if (!crud) {
      throw new StackAssertionError("User not found");
    }
    const app = this;
    return {
      async setDisplayName(displayName: string) {
        return await this.update({ displayName });
      },
      async setClientMetadata(metadata: Record<string, any>) {
        return await this.update({ clientMetadata: metadata });
      },

      async setSelectedTeam(team: Team | null) {
        return await this.update({ selectedTeamId: team?.id ?? null });
      },

      getConnectedAccount: async () => {
        return await app._checkFeatureSupport("getConnectedAccount() on ServerUser", {});
      },
      useConnectedAccount: () => {
        return app._useCheckFeatureSupport("useConnectedAccount() on ServerUser", {});
      },
      async getTeam(teamId: string) {
        const teams = await this.listTeams();
        return teams.find((t) => t.id === teamId) ?? null;
      },
      useTeam(teamId: string) {
        return app._useCheckFeatureSupport("useTeam() on ServerUser", {});
      },
      async listTeams() {
        const crud = await app._serverCurrentUserTeamsCache.getOrWait([app._getSession()], "write-only");
        return crud.map((t) => app._serverTeamFromCrud(t));
      },
      useTeams() {
        return app._useCheckFeatureSupport("useTeams() on ServerUser", {});
      },
      createTeam: async (data: ServerTeamCreateOptions) => {
        const team =  await app._interface.createServerTeam(serverTeamCreateOptionsToCrud(data), app._getSession());
        await app._serverTeamsCache.refresh([]);
        return app._serverTeamFromCrud(team);
      },
      async listPermissions(scope: Team, options?: { recursive?: boolean }): Promise<AdminTeamPermission[]> {
        const recursive = options?.recursive ?? true;
        const permissions = await app._serverTeamUserPermissionsCache.getOrWait([scope.id, crud.id, recursive], "write-only");
        return permissions.map((crud) => app._serverPermissionFromCrud(crud));
      },
      usePermissions(scope: Team, options?: { recursive?: boolean }): AdminTeamPermission[] {
        const recursive = options?.recursive ?? true;
        const permissions = useAsyncCache(app._serverTeamUserPermissionsCache, [scope.id, crud.id, recursive], "user.usePermissions()");
        return useMemo(() => permissions.map((crud) => app._serverPermissionFromCrud(crud)), [permissions]);
      },
      async getPermission(scope: Team, permissionId: string): Promise<AdminTeamPermission | null> {
        const permissions = await this.listPermissions(scope);
        return permissions.find((p) => p.id === permissionId) ?? null;
      },
      usePermission(scope: Team, permissionId: string): AdminTeamPermission | null {
        const permissions = this.usePermissions(scope);
        return useMemo(() => permissions.find((p) => p.id === permissionId) ?? null, [permissions, permissionId]);
      },
      async hasPermission(scope: Team, permissionId: string): Promise<boolean> {
        return await this.getPermission(scope, permissionId) !== null;
      },
      async update(update: ServerUserUpdateOptions) {
        await app._updateServerUser(crud.id, update);
      },
      async sendVerificationEmail() {
        return await app._checkFeatureSupport("sendVerificationEmail() on ServerUser", {});
      },
      async updatePassword(options: { oldPassword?: string, newPassword: string}) {
        return await app._checkFeatureSupport("updatePassword() on ServerUser", {});
      },
    };
  }

  protected _serverUserFromCrud(crud: UsersCrud['Server']['Read']): ServerUser {
    return {
      ...this._createUserExtra(crud),
      ...this._createBaseUser(crud),
    };
  }

  protected override _currentUserFromCrud(crud: UsersCrud['Server']['Read'], session: InternalSession): ProjectCurrentServerUser<ProjectId> {
    const app = this;
    const currentUser = {
      ...this._serverUserFromCrud(crud),
      ...this._createAuth(session),
      ...this._isInternalProject() ? this._createInternalUserExtra(session) : {},
    } satisfies ServerUser;

    Object.freeze(currentUser);
    return currentUser as ProjectCurrentServerUser<ProjectId>;
  }

  protected _serverTeamFromCrud(crud: TeamsCrud['Server']['Read']): ServerTeam {
    const app = this;
    return {
      id: crud.id,
      displayName: crud.display_name,
      profileImageUrl: crud.profile_image_url,
      createdAt: new Date(crud.created_at_millis),
      async listUsers() {
        return (await app._interface.listServerTeamUsers(crud.id)).map((u) => app._serverUserFromCrud(u));
      },
      async update(update: Partial<ServerTeamUpdateOptions>) {
        await app._interface.updateServerTeam(crud.id, serverTeamUpdateOptionsToCrud(update));
        await app._serverTeamsCache.refresh([]);
      },
      async delete() {
        await app._interface.deleteServerTeam(crud.id);
        await app._serverTeamsCache.refresh([]);
      },
      useUsers() {
        const result = useAsyncCache(app._serverTeamUsersCache, [crud.id], "team.useUsers()");
        return useMemo(() => result.map((u) => app._serverUserFromCrud(u)), [result]);
      },
      async addUser(userId) {
        await app._interface.addServerUserToTeam({
          teamId: crud.id,
          userId,
        });
        await app._serverTeamUsersCache.refresh([crud.id]);
      },
      async removeUser(userId) {
        await app._interface.removeServerUserFromTeam({
          teamId: crud.id,
          userId,
        });
        await app._serverTeamUsersCache.refresh([crud.id]);
      },
    };
  }


  async getUser(options: GetUserOptions<HasTokenStore> & { or: 'redirect' }): Promise<ProjectCurrentServerUser<ProjectId>>;
  async getUser(options: GetUserOptions<HasTokenStore> & { or: 'throw' }): Promise<ProjectCurrentServerUser<ProjectId>>;
  async getUser(options?: GetUserOptions<HasTokenStore>): Promise<ProjectCurrentServerUser<ProjectId> | null>;
  async getUser(options?: GetUserOptions<HasTokenStore>): Promise<ProjectCurrentServerUser<ProjectId> | null> {
    // TODO this code is duplicated from the client app; fix that
    this._ensurePersistentTokenStore(options?.tokenStore);
    const session = this._getSession(options?.tokenStore);
    const crud = await this._currentServerUserCache.getOrWait([session], "write-only");

    if (crud === null) {
      switch (options?.or) {
        case 'redirect': {
          await this.redirectToSignIn({ replace: true });
          break;
        }
        case 'throw': {
          throw new Error("User is not signed in but getUser was called with { or: 'throw' }");
        }
        default: {
          return null;
        }
      }
    }

    return crud && this._currentUserFromCrud(crud, session);
  }

  async getServerUser(): Promise<ProjectCurrentServerUser<ProjectId> | null> {
    console.warn("stackServerApp.getServerUser is deprecated; use stackServerApp.getUser instead");
    return await this.getUser();
  }

  async getServerUserById(userId: string): Promise<ServerUser | null> {
    const crud = await this._serverUserCache.getOrWait([userId], "write-only");
    return crud && this._serverUserFromCrud(crud);
  }

  useUser(options: GetUserOptions<HasTokenStore> & { or: 'redirect' }): ProjectCurrentServerUser<ProjectId>;
  useUser(options: GetUserOptions<HasTokenStore> & { or: 'throw' }): ProjectCurrentServerUser<ProjectId>;
  useUser(options?: GetUserOptions<HasTokenStore>): ProjectCurrentServerUser<ProjectId> | null;
  useUser(options?: GetUserOptions<HasTokenStore>): ProjectCurrentServerUser<ProjectId> | null {
    // TODO this code is duplicated from the client app; fix that
    this._ensurePersistentTokenStore(options?.tokenStore);

    const router = NextNavigation.useRouter();
    const session = this._getSession(options?.tokenStore);
    const crud = useAsyncCache(this._currentServerUserCache, [session], "useUser()");

    if (crud === null) {
      switch (options?.or) {
        case 'redirect': {
          runAsynchronously(this.redirectToSignIn({ replace: true }));
          suspend();
          throw new StackAssertionError("suspend should never return");
        }
        case 'throw': {
          throw new Error("User is not signed in but useUser was called with { or: 'throw' }");
        }
        case undefined:
        case "return-null": {
          // do nothing
        }
      }
    }

    return useMemo(() => {
      return crud && this._currentUserFromCrud(crud, session);
    }, [crud, session, options?.or]);
  }

  useUserById(userId: string): ServerUser | null {
    const crud = useAsyncCache(this._serverUserCache, [userId], "useUserById()");
    return useMemo(() => {
      return crud && this._serverUserFromCrud(crud);
    }, [crud]);
  }

  async listUsers(): Promise<ServerUser[]> {
    const crud = await this._serverUsersCache.getOrWait([], "write-only");
    return crud.map((j) => this._serverUserFromCrud(j));
  }

  useUsers(): ServerUser[] {
    const crud = useAsyncCache(this._serverUsersCache, [], "useServerUsers()");
    return useMemo(() => {
      return crud.map((j) => this._serverUserFromCrud(j));
    }, [crud]);
  }

  _serverPermissionFromCrud(crud: TeamPermissionsCrud['Server']['Read']): AdminTeamPermission {
    return {
      id: crud.id,
    };
  }

  _serverTeamPermissionDefinitionFromCrud(crud: TeamPermissionDefinitionsCrud['Admin']['Read']): AdminTeamPermissionDefinition {
    return {
      id: crud.id,
      description: crud.description,
      containedPermissionIds: crud.contained_permission_ids,
    };
  }

  async listTeams(): Promise<ServerTeam[]> {
    const teams = await this._serverTeamsCache.getOrWait([], "write-only");
    return teams.map((t) => this._serverTeamFromCrud(t));
  }

  async createTeam(data: ServerTeamCreateOptions) : Promise<ServerTeam> {
    const team = await this._interface.createServerTeam(serverTeamCreateOptionsToCrud(data));
    await this._serverTeamsCache.refresh([]);
    return this._serverTeamFromCrud(team);
  }

  useTeams(): ServerTeam[] {
    const teams = useAsyncCache(this._serverTeamsCache, [], "useServerTeams()");
    return useMemo(() => {
      return teams.map((t) => this._serverTeamFromCrud(t));
    }, [teams]);
  }

  async getTeam(teamId: string): Promise<ServerTeam | null> {
    const teams = await this.listTeams();
    return teams.find((t) => t.id === teamId) ?? null;
  }

  useTeam(teamId: string): ServerTeam | null {
    const teams = this.useTeams();
    return useMemo(() => {
      return teams.find((t) => t.id === teamId) ?? null;
    }, [teams, teamId]);
  }

  protected override async _refreshSession(session: InternalSession) {
    await Promise.all([
      super._refreshUser(session),
      this._currentServerUserCache.refresh([session]),
    ]);
  }

  protected override async _refreshUsers() {
    await Promise.all([
      super._refreshUsers(),
      this._serverUsersCache.refresh([]),
    ]);
  }
}

class _StackAdminAppImpl<HasTokenStore extends boolean, ProjectId extends string> extends _StackServerAppImpl<HasTokenStore, ProjectId>
{
  declare protected _interface: StackAdminInterface;

  private readonly _adminProjectCache = createCache(async () => {
    return await this._interface.getProject();
  });
  private readonly _apiKeysCache = createCache(async () => {
    return await this._interface.listApiKeys();
  });
  private readonly _adminEmailTemplatesCache = createCache(async () => {
    return await this._interface.listEmailTemplates();
  });
  private readonly _adminTeamPermissionDefinitionsCache = createCache(async () => {
    return await this._interface.listPermissionDefinitions();
  });

  constructor(options: StackAdminAppConstructorOptions<HasTokenStore, ProjectId>) {
    super({
      interface: new StackAdminInterface({
        baseUrl: options.baseUrl ?? getDefaultBaseUrl(),
        projectId: options.projectId ?? getDefaultProjectId(),
        clientVersion,
        ..."projectOwnerSession" in options ? {
          projectOwnerSession: options.projectOwnerSession,
        } : {
          publishableClientKey: options.publishableClientKey ?? getDefaultPublishableClientKey(),
          secretServerKey: options.secretServerKey ?? getDefaultSecretServerKey(),
          superSecretAdminKey: options.superSecretAdminKey ?? getDefaultSuperSecretAdminKey(),
        },
      }),
      tokenStore: options.tokenStore,
      urls: options.urls,
      oauthScopesOnSignIn: options.oauthScopesOnSignIn,
    });
  }

  _adminOwnedProjectFromCrud(data: InternalProjectsCrud['Admin']['Read'], onRefresh: () => Promise<void>): AdminOwnedProject {
    if (this._tokenStoreInit !== null) {
      throw new StackAssertionError("Owned apps must always have tokenStore === null — did you not create this project with app._createOwnedApp()?");;
    }
    return {
      ...this._adminProjectFromCrud(data, onRefresh),
      app: this as StackAdminApp<false>,
    };
  }

  _adminProjectFromCrud(data: InternalProjectsCrud['Admin']['Read'], onRefresh: () => Promise<void>): AdminProject {
    if (data.id !== this.projectId) {
      throw new StackAssertionError(`The project ID of the provided project JSON (${data.id}) does not match the project ID of the app (${this.projectId})!`);
    }

    const app = this;
    return {
      id: data.id,
      displayName: data.display_name,
      description: data.description,
      createdAt: new Date(data.created_at_millis),
      userCount: data.user_count,
      isProductionMode: data.is_production_mode,
      config: {
        id: data.config.id,
        credentialEnabled: data.config.credential_enabled,
        magicLinkEnabled: data.config.magic_link_enabled,
        allowLocalhost: data.config.allow_localhost,
        oauthProviders: data.config.oauth_providers.map((p) => ((p.type === 'shared' ? {
          id: p.id,
          enabled: p.enabled,
          type: 'shared',
        } as const : {
          id: p.id,
          enabled: p.enabled,
          type: 'standard',
          clientId: p.client_id ?? throwErr("Client ID is missing"),
          clientSecret: p.client_secret ?? throwErr("Client secret is missing"),
        } as const))),
        emailConfig: data.config.email_config.type === 'shared' ? {
          type: 'shared'
        } : {
          type: 'standard',
          host: data.config.email_config.host ?? throwErr("Email host is missing"),
          port: data.config.email_config.port ?? throwErr("Email port is missing"),
          username: data.config.email_config.username ?? throwErr("Email username is missing"),
          password: data.config.email_config.password ?? throwErr("Email password is missing"),
          senderName: data.config.email_config.sender_name ?? throwErr("Email sender name is missing"),
          senderEmail: data.config.email_config.sender_email ?? throwErr("Email sender email is missing"),
        },
        domains: data.config.domains.map((d) => ({
          domain: d.domain,
          handlerPath: d.handler_path,
        })),
        createTeamOnSignUp: data.config.create_team_on_sign_up,
        teamCreatorDefaultPermissions: data.config.team_creator_default_permissions,
        teamMemberDefaultPermissions: data.config.team_member_default_permissions,
      },

      async update(update: AdminProjectUpdateOptions) {
        await app._interface.updateProject(adminProjectUpdateOptionsToCrud(update));
        await onRefresh();
      },

      async getProductionModeErrors() {
        return getProductionModeErrors(data);
      },
      useProductionModeErrors() {
        return getProductionModeErrors(data);
      },
    };
  }

  _adminEmailTemplateFromCrud(data: EmailTemplateCrud['Admin']['Read']): AdminEmailTemplate {
    return {
      type: data.type,
      subject: data.subject,
      content: data.content,
      isDefault: data.is_default,
    };
  }

  override async getProject(): Promise<AdminProject> {
    return this._adminProjectFromCrud(
      await this._adminProjectCache.getOrWait([], "write-only"),
      () => this._refreshProject()
    );
  }

  override useProject(): AdminProject {
    const crud = useAsyncCache(this._adminProjectCache, [], "useProjectAdmin()");
    return useMemo(() => this._adminProjectFromCrud(
      crud,
      () => this._refreshProject()
    ), [crud]);
  }

  protected _createApiKeyBaseFromCrud(data: ApiKeyBaseCrudRead): ApiKeyBase {
    const app = this;
    return {
      id: data.id,
      description: data.description,
      expiresAt: new Date(data.expires_at_millis),
      manuallyRevokedAt: data.manually_revoked_at_millis ? new Date(data.manually_revoked_at_millis) : null,
      createdAt: new Date(data.created_at_millis),
      isValid() {
        return this.whyInvalid() === null;
      },
      whyInvalid() {
        if (this.expiresAt.getTime() < Date.now()) return "expired";
        if (this.manuallyRevokedAt) return "manually-revoked";
        return null;
      },
      async revoke() {
        const res = await app._interface.revokeApiKeyById(data.id);
        await app._refreshApiKeys();
        return res;
      }
    };
  }

  protected _createApiKeyFromCrud(data: ApiKeysCrud["Admin"]["Read"]): ApiKey {
    return {
      ...this._createApiKeyBaseFromCrud(data),
      publishableClientKey: data.publishable_client_key ? { lastFour: data.publishable_client_key.last_four } : null,
      secretServerKey: data.secret_server_key ? { lastFour: data.secret_server_key.last_four } : null,
      superSecretAdminKey: data.super_secret_admin_key ? { lastFour: data.super_secret_admin_key.last_four } : null,
    };
  }

  protected _createApiKeyFirstViewFromCrud(data: ApiKeyCreateCrudResponse): ApiKeyFirstView {
    return {
      ...this._createApiKeyBaseFromCrud(data),
      publishableClientKey: data.publishable_client_key,
      secretServerKey: data.secret_server_key,
      superSecretAdminKey: data.super_secret_admin_key,
    };
  }

  async listApiKeys(): Promise<ApiKey[]> {
    const crud = await this._apiKeysCache.getOrWait([], "write-only");
    return crud.map((j) => this._createApiKeyFromCrud(j));
  }

  useApiKeys(): ApiKey[] {
    const crud = useAsyncCache(this._apiKeysCache, [], "useApiKeys()");
    return useMemo(() => {
      return crud.map((j) => this._createApiKeyFromCrud(j));
    }, [crud]);
  }

  async createApiKey(options: ApiKeyCreateOptions): Promise<ApiKeyFirstView> {
    const crud = await this._interface.createApiKey(apiKeyCreateOptionsToCrud(options));
    await this._refreshApiKeys();
    return this._createApiKeyFirstViewFromCrud(crud);
  }

  useEmailTemplates(): AdminEmailTemplate[] {
    const crud = useAsyncCache(this._adminEmailTemplatesCache, [], "useEmailTemplates()");
    return useMemo(() => {
      return crud.map((j) => this._adminEmailTemplateFromCrud(j));
    }, [crud]);
  }

  async listEmailTemplates(): Promise<AdminEmailTemplate[]> {
    const crud = await this._adminEmailTemplatesCache.getOrWait([], "write-only");
    return crud.map((j) => this._adminEmailTemplateFromCrud(j));
  }

  async updateEmailTemplate(type: EmailTemplateType, data: AdminEmailTemplateUpdateOptions): Promise<void> {
    await this._interface.updateEmailTemplate(type, adminEmailTemplateUpdateOptionsToCrud(data));
    await this._adminEmailTemplatesCache.refresh([]);
  }

  async resetEmailTemplate(type: EmailTemplateType) {
    await this._interface.resetEmailTemplate(type);
    await this._adminEmailTemplatesCache.refresh([]);
  }

  async createTeamPermissionDefinition(data: AdminTeamPermissionDefinitionCreateOptions): Promise<AdminTeamPermission>{
    const crud = await this._interface.createPermissionDefinition(serverTeamPermissionDefinitionCreateOptionsToCrud(data));
    await this._adminTeamPermissionDefinitionsCache.refresh([]);
    return this._serverTeamPermissionDefinitionFromCrud(crud);
  }

  async updateTeamPermissionDefinition(permissionId: string, data: AdminTeamPermissionDefinitionUpdateOptions) {
    await this._interface.updatePermissionDefinition(permissionId, data);
    await this._adminTeamPermissionDefinitionsCache.refresh([]);
  }

  async deleteTeamPermissionDefinition(permissionId: string): Promise<void> {
    await this._interface.deletePermissionDefinition(permissionId);
    await this._adminTeamPermissionDefinitionsCache.refresh([]);
  }

  async listTeamPermissionDefinitions(): Promise<AdminTeamPermissionDefinition[]> {
    const crud = await this._adminTeamPermissionDefinitionsCache.getOrWait([], "write-only");
    return crud.map((p) => this._serverTeamPermissionDefinitionFromCrud(p));
  }

  useTeamPermissionDefinitions(): AdminTeamPermissionDefinition[] {
    const crud = useAsyncCache(this._adminTeamPermissionDefinitionsCache, [], "usePermissions()");
    return useMemo(() => {
      return crud.map((p) => this._serverTeamPermissionDefinitionFromCrud(p));
    }, [crud]);
  }


  protected override async _refreshProject() {
    await Promise.all([
      super._refreshProject(),
      this._adminProjectCache.refresh([]),
    ]);
  }

  protected async _refreshApiKeys() {
    await this._apiKeysCache.refresh([]);
  }
}

type _______________USER_______________ = never;  // this is a marker for VSCode's outline view
type ___________client_user = never;  // this is a marker for VSCode's outline view

type Session = {
  getTokens(): Promise<{ accessToken: string | null, refreshToken: string | null }>,
};

/**
 * Contains everything related to the current user session.
 */
type Auth = {
  readonly _internalSession: InternalSession,
  readonly currentSession: Session,
  signOut(): Promise<void>,

  /**
   * Returns headers for sending authenticated HTTP requests to external servers. Most commonly used in cross-origin
   * requests. Similar to `getAuthJson`, but specifically for HTTP requests.
   *
   * If you are using `tokenStore: "cookie"`, you don't need this for same-origin requests. However, most
   * browsers now disable third-party cookies by default, so we must pass authentication tokens by header instead
   * if the client and server are on different hostnames.
   *
   * This function returns a header object that can be used with `fetch` or other HTTP request libraries to send
   * authenticated requests.
   *
   * On the server, you can then pass in the `Request` object to the `tokenStore` option
   * of your Stack app. Please note that CORS does not allow most headers by default, so you
   * must include `x-stack-auth` in the [`Access-Control-Allow-Headers` header](https://developer.mozilla.org/en-US/docs/Web/HTTP/Headers/Access-Control-Allow-Headers)
   * of the CORS preflight response.
   *
   * If you are not using HTTP (and hence cannot set headers), you will need to use the `getAuthJson()` function
   * instead.
   *
   * Example:
   *
   * ```ts
   * // client
   * const res = await fetch("https://api.example.com", {
   *   headers: {
   *     ...await stackApp.getAuthHeaders()
   *     // you can also add your own headers here
   *   },
   * });
   *
   * // server
   * function handleRequest(req: Request) {
   *   const user = await stackServerApp.getUser({ tokenStore: req });
   *   return new Response("Welcome, " + user.displayName);
   * }
   * ```
   */
  getAuthHeaders(): Promise<{ "x-stack-auth": string }>,

  /**
   * Creates a JSON-serializable object containing the information to authenticate a user on an external server.
   * Similar to `getAuthHeaders`, but returns an object that can be sent over any protocol instead of just
   * HTTP headers.
   *
   * While `getAuthHeaders` is the recommended way to send authentication tokens over HTTP, your app may use
   * a different protocol, for example WebSockets or gRPC. This function returns a token object that can be JSON-serialized and sent to the server in any way you like.
   *
   * On the server, you can pass in this token object into the `tokenStore` option to fetch user details.
   *
   * Example:
   *
   * ```ts
   * // client
   * const res = await rpcCall(rpcEndpoint, {
   *   data: {
   *     auth: await stackApp.getAuthJson(),
   *   },
   * });
   *
   * // server
   * function handleRequest(data) {
   *   const user = await stackServerApp.getUser({ tokenStore: data.auth });
   *   return new Response("Welcome, " + user.displayName);
   * }
   * ```
   */
  getAuthJson(): Promise<{ accessToken: string | null, refreshToken: string | null }>,
};

/**
 * ```
 * +----------+-------------+-------------------+
 * |    \     |   !Server   |      Server       |
 * +----------+-------------+-------------------+
 * | !Session | User        | ServerUser        |
 * | Session  | CurrentUser | CurrentServerUser |
 * +----------+-------------+-------------------+
 * ```
 *
 * The fields on each of these types are available iff:
 * BaseUser: true
 * Auth: Session
 * ServerBaseUser: Server
 * UserExtra: Session OR Server
 *
 * The types are defined as follows (in the typescript manner):
 * User = BaseUser
 * CurrentUser = BaseUser & Auth & UserExtra
 * ServerUser = BaseUser & ServerBaseUser & UserExtra
 * CurrentServerUser = BaseUser & ServerBaseUser & Auth & UserExtra
 **/

type BaseUser = {
  readonly id: string,

  readonly displayName: string | null,

  /**
   * The user's email address.
   *
   * Note: This might NOT be unique across multiple users, so always use `id` for unique identification.
   */
  readonly primaryEmail: string | null,
  readonly primaryEmailVerified: boolean,

  readonly profileImageUrl: string | null,

  readonly signedUpAt: Date,

  readonly clientMetadata: any,

  /**
   * Whether the primary e-mail can be used for authentication.
   */
  readonly emailAuthEnabled: boolean,
  /**
   * Whether the user has a password set.
   */
  readonly hasPassword: boolean,
  readonly oauthProviders: readonly { id: string }[],

  /**
   * A shorthand method to update multiple fields of the user at once.
   */
  readonly selectedTeam: Team | null,
  toClientJson(): CurrentUserCrud["Client"]["Read"],
}

<<<<<<< HEAD
    getConnectedAccount(id: ProviderType, options: { or: 'redirect', scopes?: string[] }): Promise<OAuthConnection>,
    getConnectedAccount(id: ProviderType, options?: { or?: 'redirect' | 'throw' | 'return-null', scopes?: string[] }): Promise<OAuthConnection | null>,
    useConnectedAccount(id: ProviderType, options: { or: 'redirect', scopes?: string[] }): OAuthConnection,
    useConnectedAccount(id: ProviderType, options?: { or?: 'redirect' | 'throw' | 'return-null', scopes?: string[] }): OAuthConnection | null,
=======
type UserExtra = {
  setDisplayName(displayName: string): Promise<void>,
  sendVerificationEmail(): Promise<KnownErrors["EmailAlreadyVerified"] | void>,
  setClientMetadata(metadata: any): Promise<void>,
  updatePassword(options: { oldPassword: string, newPassword: string}): Promise<KnownErrors["PasswordConfirmationMismatch"] | KnownErrors["PasswordRequirementsNotMet"] | void>,
>>>>>>> 036713ee

  /**
   * A shorthand method to update multiple fields of the user at once.
   */
  update(update: UserUpdateOptions): Promise<void>,

  hasPermission(scope: Team, permissionId: string): Promise<boolean>,
  setSelectedTeam(team: Team | null): Promise<void>,
  createTeam(data: TeamCreateOptions): Promise<Team>,

  getConnectedAccount(id: StandardProvider, options: { or: 'redirect', scopes?: string[] }): Promise<OAuthConnection>,
  getConnectedAccount(id: StandardProvider, options?: { or?: 'redirect' | 'throw' | 'return-null', scopes?: string[] }): Promise<OAuthConnection | null>,
  useConnectedAccount(id: StandardProvider, options: { or: 'redirect', scopes?: string[] }): OAuthConnection,
  useConnectedAccount(id: StandardProvider, options?: { or?: 'redirect' | 'throw' | 'return-null', scopes?: string[] }): OAuthConnection | null,
}
& AsyncStoreProperty<"team", [id: string], Team | null, false>
& AsyncStoreProperty<"teams", [], Team[], true>
& AsyncStoreProperty<"permission", [scope: Team, permissionId: string, options?: { recursive?: boolean }], TeamPermission | null, false>
& AsyncStoreProperty<"permissions", [scope: Team, options?: { recursive?: boolean }], TeamPermission[], true>;

type InternalUserExtra =
  & {
    createProject(newProject: AdminProjectUpdateOptions & { displayName: string }): Promise<AdminProject>,
  }
  & AsyncStoreProperty<"ownedProjects", [], AdminOwnedProject[], true>

export type User = BaseUser;

export type CurrentUser = BaseUser & Auth & UserExtra;

export type CurrentInternalUser = CurrentUser & InternalUserExtra;

type UserUpdateOptions = {
  displayName?: string,
  clientMetadata?: ReadonlyJson,
  selectedTeamId?: string | null,
}

function userUpdateOptionsToCrud(options: UserUpdateOptions): CurrentUserCrud["Client"]["Update"] {
  return {
    display_name: options.displayName,
    client_metadata: options.clientMetadata,
    selected_team_id: options.selectedTeamId,
  };
}

type ___________server_user = never;  // this is a marker for VSCode's outline view

type ServerBaseUser = {
  setPrimaryEmail(email: string, options?: { verified?: boolean | undefined }): Promise<void>,

  readonly serverMetadata: any,
  setServerMetadata(metadata: any): Promise<void>,

  updatePassword(options: { oldPassword?: string, newPassword: string}): Promise<KnownErrors["PasswordConfirmationMismatch"] | KnownErrors["PasswordRequirementsNotMet"] | void>,

  update(user: ServerUserUpdateOptions): Promise<void>,
  delete(): Promise<void>,

  grantPermission(scope: Team, permissionId: string): Promise<void>,
  revokePermission(scope: Team, permissionId: string): Promise<void>,

  hasPermission(scope: Team, permissionId: string): Promise<boolean>,

  /**
   * Creates a new session object with a refresh token for this user. Can be used to impersonate them.
   */
  createSession(options?: { expiresInMillis?: number }): Promise<Session>,
}
& AsyncStoreProperty<"team", [id: string], ServerTeam | null, false>
& AsyncStoreProperty<"teams", [], ServerTeam[], true>
& AsyncStoreProperty<"permission", [scope: Team, permissionId: string, options?: { direct?: boolean }], AdminTeamPermission | null, false>
& AsyncStoreProperty<"permissions", [scope: Team, options?: { direct?: boolean }], AdminTeamPermission[], true>;

/**
 * A user including sensitive fields that should only be used on the server, never sent to the client
 * (such as sensitive information and serverMetadata).
 */
export type ServerUser = ServerBaseUser & BaseUser & UserExtra;

export type CurrentServerUser = Auth & ServerUser;

export type CurrentInternalServerUser = CurrentServerUser & InternalUserExtra;

type ServerUserUpdateOptions = {
  primaryEmail?: string,
  primaryEmailVerified?: boolean,
  primaryEmailAuthEnabled?: boolean,
  serverMetadata?: ReadonlyJson,
  password?: string,
} & UserUpdateOptions;
function serverUserUpdateOptionsToCrud(options: ServerUserUpdateOptions): CurrentUserCrud["Server"]["Update"] {
  return {
    display_name: options.displayName,
    client_metadata: options.clientMetadata,
    selected_team_id: options.selectedTeamId,
    primary_email: options.primaryEmail,
    primary_email_verified: options.primaryEmailVerified,
    server_metadata: options.serverMetadata,
  };
}


type _______________PROJECT_______________ = never;  // this is a marker for VSCode's outline view

export type Project = {
  readonly id: string,
  readonly config: ProjectConfig,
};

export type AdminProject = {
  readonly id: string,
  readonly displayName: string,
  readonly description: string | null,
  readonly createdAt: Date,
  readonly userCount: number,
  readonly isProductionMode: boolean,
  readonly config: AdminProjectConfig,

  update(this: AdminProject, update: AdminProjectUpdateOptions): Promise<void>,

  getProductionModeErrors(this: AdminProject): Promise<ProductionModeError[]>,
  useProductionModeErrors(this: AdminProject): ProductionModeError[],
} & Project;

export type AdminOwnedProject = {
  readonly app: StackAdminApp<false>,
} & AdminProject;

export type AdminProjectUpdateOptions = {
  displayName?: string,
  description?: string,
  isProductionMode?: boolean,
  config?: AdminProjectConfigUpdateOptions,
};
function adminProjectUpdateOptionsToCrud(options: AdminProjectUpdateOptions): ProjectsCrud["Server"]["Update"] {
  return {
    display_name: options.displayName,
    description: options.description,
    is_production_mode: options.isProductionMode,
    config: {
      domains: options.config?.domains?.map((d) => ({
        domain: d.domain,
        handler_path: d.handlerPath
      })),
      oauth_providers: options.config?.oauthProviders?.map((p) => ({
        id: p.id as any,
        enabled: p.enabled,
        type: p.type,
        ...(p.type === 'standard' && {
          client_id: p.clientId,
          client_secret: p.clientSecret,
        }),
      })),
      email_config: options.config?.emailConfig && (
        options.config.emailConfig.type === 'shared' ? {
          type: 'shared',
        } : {
          type: 'standard',
          host: options.config.emailConfig.host,
          port: options.config.emailConfig.port,
          username: options.config.emailConfig.username,
          password: options.config.emailConfig.password,
          sender_name: options.config.emailConfig.senderName,
          sender_email: options.config.emailConfig.senderEmail,
        }
      ),
      credential_enabled: options.config?.credentialEnabled,
      magic_link_enabled: options.config?.magicLinkEnabled,
      allow_localhost: options.config?.allowLocalhost,
      create_team_on_sign_up: options.config?.createTeamOnSignUp,
      team_creator_default_permissions: options.config?.teamCreatorDefaultPermissions,
      team_member_default_permissions: options.config?.teamMemberDefaultPermissions,
    },
  };
}

export type AdminProjectCreateOptions = Omit<AdminProjectUpdateOptions, 'displayName'> & {
  displayName: string,
};
function adminProjectCreateOptionsToCrud(options: AdminProjectCreateOptions): InternalProjectsCrud["Server"]["Create"] {
  return {
    ...adminProjectUpdateOptionsToCrud(options),
    display_name: options.displayName,
  };
}

type _______________PROJECT_CONFIG_______________ = never;  // this is a marker for VSCode's outline view

export type ProjectConfig = {
  readonly credentialEnabled: boolean,
  readonly magicLinkEnabled: boolean,
  readonly oauthProviders: OAuthProviderConfig[],
};

export type OAuthProviderConfig = {
  readonly id: string,
};

export type AdminProjectConfig = {
  readonly credentialEnabled: boolean,
  readonly magicLinkEnabled: boolean,
  readonly allowLocalhost: boolean,
  readonly oauthProviders: AdminOAuthProviderConfig[],
  readonly emailConfig?: AdminEmailConfig,
  readonly domains: AdminDomainConfig[],
  readonly createTeamOnSignUp: boolean,
  readonly teamCreatorDefaultPermissions: AdminTeamPermission[],
  readonly teamMemberDefaultPermissions: AdminTeamPermission[],
} & OAuthProviderConfig;

export type AdminEmailConfig = (
  {
    type: "standard",
    senderName: string,
    senderEmail: string,
    host: string,
    port: number,
    username: string,
    password: string,
  }
  | {
    type: "shared",
  }
);

export type AdminDomainConfig = {
  domain: string,
  handlerPath: string,
};

export type AdminOAuthProviderConfig = {
  id: string,
  enabled: boolean,
} & (
  | { type: 'shared' }
  | {
    type: 'standard',
    clientId: string,
    clientSecret: string,
  }
) & OAuthProviderConfig;

export type AdminProjectConfigUpdateOptions = {
  domains?: {
    domain: string,
    handlerPath: string,
  }[],
  oauthProviders?: AdminOAuthProviderConfig[],
  credentialEnabled?: boolean,
  magicLinkEnabled?: boolean,
  allowLocalhost?: boolean,
  createTeamOnSignUp?: boolean,
  emailConfig?: AdminEmailConfig,
  teamCreatorDefaultPermissions?: { id: string }[],
  teamMemberDefaultPermissions?: { id: string }[],
};

type _______________API_KEYS_______________ = never;  // this is a marker for VSCode's outline view

export type ApiKeyBase = {
  id: string,
  description: string,
  expiresAt: Date,
  manuallyRevokedAt: Date | null,
  createdAt: Date,
  isValid(): boolean,
  whyInvalid(): "expired" | "manually-revoked" | null,
  revoke(): Promise<void>,
};

export type ApiKeyBaseCrudRead = Pick<ApiKeysCrud["Admin"]["Read"], "id" | "created_at_millis" | "description" | "expires_at_millis" | "manually_revoked_at_millis">;

export type ApiKeyFirstView = {
  publishableClientKey?: string,
  secretServerKey?: string,
  superSecretAdminKey?: string,
} & ApiKeyBase;

export type ApiKey = {
  publishableClientKey: null | {
    lastFour: string,
  },
  secretServerKey: null | {
    lastFour: string,
  },
  superSecretAdminKey: null | {
    lastFour: string,
  },
} & ApiKeyBase;

export type ApiKeyCreateOptions = {
  description: string,
  expiresAt: Date,
  hasPublishableClientKey: boolean,
  hasSecretServerKey: boolean,
  hasSuperSecretAdminKey: boolean,
};
function apiKeyCreateOptionsToCrud(options: ApiKeyCreateOptions): ApiKeyCreateCrudRequest {
  return {
    description: options.description,
    expires_at_millis: options.expiresAt.getTime(),
    has_publishable_client_key: options.hasPublishableClientKey,
    has_secret_server_key: options.hasSecretServerKey,
    has_super_secret_admin_key: options.hasSuperSecretAdminKey,
  };
}

type _______________TEAM_______________ = never;  // this is a marker for VSCode's outline view
type ___________client_team = never;  // this is a marker for VSCode's outline view

export type Team = {
  id: string,
  displayName: string,
  profileImageUrl: string | null,
};

export type TeamCreateOptions = {
  displayName: string,
  profileImageUrl?: string,
}
function teamCreateOptionsToCrud(options: TeamCreateOptions): TeamsCrud["Client"]["Create"] {
  return {
    display_name: options.displayName,
    profile_image_url: options.profileImageUrl,
  };
}

type ___________server_team = never;  // this is a marker for VSCode's outline view


export type ServerTeam = {
  createdAt: Date,
  listUsers(): Promise<ServerUser[]>,
  useUsers(): ServerUser[],
  update(update: ServerTeamUpdateOptions): Promise<void>,
  delete(): Promise<void>,
  addUser(userId: string): Promise<void>,
  removeUser(userId: string): Promise<void>,
} & Team;

export type ServerTeamCreateOptions = TeamCreateOptions;
function serverTeamCreateOptionsToCrud(options: ServerTeamCreateOptions): TeamsCrud["Server"]["Create"] {
  return teamCreateOptionsToCrud(options);
}

export type ServerTeamUpdateOptions = {
  displayName?: string,
  profileImageUrl?: string | null,
};
function serverTeamUpdateOptionsToCrud(options: ServerTeamUpdateOptions): TeamsCrud["Server"]["Update"] {
  return {
    display_name: options.displayName,
    profile_image_url: options.profileImageUrl,
  };
}

type _______________PERMISSION_______________ = never;  // this is a marker for VSCode's outline view


export type TeamPermission = {
  id: string,
};

export type AdminTeamPermission = TeamPermission;

export type AdminTeamPermissionDefinition = {
  id: string,
  description?: string,
  containedPermissionIds: string[],
};

export type AdminTeamPermissionDefinitionCreateOptions = {
  id: string,
  description?: string,
  containedPermissionIds: string[],
};
export function serverTeamPermissionDefinitionCreateOptionsToCrud(options: AdminTeamPermissionDefinitionCreateOptions): TeamPermissionDefinitionsCrud["Admin"]["Create"] {
  return {
    id: options.id,
    description: options.description,
    contained_permission_ids: options.containedPermissionIds,
  };
}

export type AdminTeamPermissionDefinitionUpdateOptions = Partial<AdminTeamPermissionDefinitionCreateOptions>;
export function serverTeamPermissionDefinitionUpdateOptionsToCrud(options: AdminTeamPermissionDefinitionUpdateOptions): TeamPermissionDefinitionsCrud["Admin"]["Update"] {
  return {
    id: options.id,
    description: options.description,
    contained_permission_ids: options.containedPermissionIds,
  };
}


type _______________CONNECTED_ACCOUNT_______________ = never;  // this is a marker for VSCode's outline view


export type Connection = {
  id: string,
};

export type OAuthConnection = {
  getAccessToken(): Promise<{ accessToken: string }>,
  useAccessToken(): { accessToken: string },
} & Connection;

type _______________STACK_APP_______________ = never;  // this is a marker for VSCode's outline view

export type GetUserOptions<HasTokenStore> =
  & {
    or?: 'redirect' | 'throw' | 'return-null',
    tokenStore?: TokenStoreInit,
  }
  & (HasTokenStore extends false ? {
    tokenStore: TokenStoreInit,
  } : {});

export type StackClientApp<HasTokenStore extends boolean = boolean, ProjectId extends string = string> = (
  & {
    readonly projectId: ProjectId,

    readonly urls: Readonly<HandlerUrls>,

    signInWithOAuth(provider: string): Promise<void>,
    signInWithCredential(options: { email: string, password: string }): Promise<KnownErrors["EmailPasswordMismatch"] | void>,
    signUpWithCredential(options: { email: string, password: string }): Promise<KnownErrors["UserEmailAlreadyExists"] | KnownErrors["PasswordRequirementsNotMet"] | void>,
    callOAuthCallback(): Promise<boolean>,
    sendForgotPasswordEmail(email: string): Promise<KnownErrors["UserNotFound"] | void>,
    sendMagicLinkEmail(email: string): Promise<KnownErrors["RedirectUrlNotWhitelisted"] | void>,
    resetPassword(options: { code: string, password: string }): Promise<KnownErrors["VerificationCodeError"] | void>,
    verifyPasswordResetCode(code: string): Promise<KnownErrors["VerificationCodeError"] | void>,
    verifyEmail(code: string): Promise<KnownErrors["VerificationCodeError"] | void>,
    signInWithMagicLink(code: string): Promise<KnownErrors["VerificationCodeError"] | void>,

    redirectToOAuthCallback(): Promise<void>,
    useUser(options: GetUserOptions<HasTokenStore> & { or: 'redirect' }): ProjectCurrentUser<ProjectId>,
    useUser(options: GetUserOptions<HasTokenStore> & { or: 'throw' }): ProjectCurrentUser<ProjectId>,
    useUser(options?: GetUserOptions<HasTokenStore>): ProjectCurrentUser<ProjectId> | null,
    getUser(options: GetUserOptions<HasTokenStore> & { or: 'redirect' }): Promise<ProjectCurrentUser<ProjectId>>,
    getUser(options: GetUserOptions<HasTokenStore> & { or: 'throw' }): Promise<ProjectCurrentUser<ProjectId>>,
    getUser(options?: GetUserOptions<HasTokenStore>): Promise<ProjectCurrentUser<ProjectId> | null>,

    [stackAppInternalsSymbol]: {
      toClientJson(): StackClientAppJson<HasTokenStore, ProjectId>,
      setCurrentUser(userJsonPromise: Promise<CurrentUserCrud['Client']['Read'] | null>): void,
    },
  }
  & AsyncStoreProperty<"project", [], Project, false>
  & { [K in `redirectTo${Capitalize<keyof Omit<HandlerUrls, 'handler' | 'oauthCallback'>>}`]: (options?: RedirectToOptions) => Promise<void> }
);
type StackClientAppConstructor = {
  new <
    TokenStoreType extends string,
    HasTokenStore extends (TokenStoreType extends {} ? true : boolean),
    ProjectId extends string
  >(options: StackClientAppConstructorOptions<HasTokenStore, ProjectId>): StackClientApp<HasTokenStore, ProjectId>,
  new (options: StackClientAppConstructorOptions<boolean, string>): StackClientApp<boolean, string>,

  [stackAppInternalsSymbol]: {
    fromClientJson<HasTokenStore extends boolean, ProjectId extends string>(
      json: StackClientAppJson<HasTokenStore, ProjectId>
    ): StackClientApp<HasTokenStore, ProjectId>,
  },
};
export const StackClientApp: StackClientAppConstructor = _StackClientAppImpl;

export type StackServerApp<HasTokenStore extends boolean = boolean, ProjectId extends string = string> = (
  & {
    createTeam(data: ServerTeamCreateOptions): Promise<ServerTeam>,
    /**
     * @deprecated use `getUser()` instead
     */
    getServerUser(): Promise<ProjectCurrentServerUser<ProjectId> | null>,

    useUser(options: GetUserOptions<HasTokenStore> & { or: 'redirect' }): ProjectCurrentServerUser<ProjectId>,
    useUser(options: GetUserOptions<HasTokenStore> & { or: 'throw' }): ProjectCurrentServerUser<ProjectId>,
    useUser(options?: GetUserOptions<HasTokenStore>): ProjectCurrentServerUser<ProjectId> | null,
    getUser(options: GetUserOptions<HasTokenStore> & { or: 'redirect' }): Promise<ProjectCurrentServerUser<ProjectId>>,
    getUser(options: GetUserOptions<HasTokenStore> & { or: 'throw' }): Promise<ProjectCurrentServerUser<ProjectId>>,
    getUser(options?: GetUserOptions<HasTokenStore>): Promise<ProjectCurrentServerUser<ProjectId> | null>,
  }
  & AsyncStoreProperty<"users", [], ServerUser[], true>
  & AsyncStoreProperty<"team", [id: string], ServerTeam | null, false>
  & AsyncStoreProperty<"teams", [], ServerTeam[], true>
  & StackClientApp<HasTokenStore, ProjectId>
);
type StackServerAppConstructor = {
  new <
    TokenStoreType extends string,
    HasTokenStore extends (TokenStoreType extends {} ? true : boolean),
    ProjectId extends string
  >(options: StackServerAppConstructorOptions<HasTokenStore, ProjectId>): StackServerApp<HasTokenStore, ProjectId>,
  new (options: StackServerAppConstructorOptions<boolean, string>): StackServerApp<boolean, string>,
};
export const StackServerApp: StackServerAppConstructor = _StackServerAppImpl;

export type StackAdminApp<HasTokenStore extends boolean = boolean, ProjectId extends string = string> = (
  & AsyncStoreProperty<"project", [], AdminProject, false>
  & AsyncStoreProperty<"apiKeys", [], ApiKey[], true>
  & AsyncStoreProperty<"teamPermissionDefinitions", [], AdminTeamPermissionDefinition[], true>
  & {
    useEmailTemplates(): AdminEmailTemplate[],
    listEmailTemplates(): Promise<AdminEmailTemplate[]>,
    updateEmailTemplate(type: EmailTemplateType, data: AdminEmailTemplateUpdateOptions): Promise<void>,
    resetEmailTemplate(type: EmailTemplateType): Promise<void>,

    createApiKey(options: ApiKeyCreateOptions): Promise<ApiKeyFirstView>,

    createTeamPermissionDefinition(data: AdminTeamPermissionDefinitionCreateOptions): Promise<AdminTeamPermission>,
    updateTeamPermissionDefinition(permissionId: string, data: AdminTeamPermissionDefinitionUpdateOptions): Promise<void>,
    deleteTeamPermissionDefinition(permissionId: string): Promise<void>,
  }
  & StackServerApp<HasTokenStore, ProjectId>
);
type StackAdminAppConstructor = {
  new <
    HasTokenStore extends boolean,
    ProjectId extends string
  >(options: StackAdminAppConstructorOptions<HasTokenStore, ProjectId>): StackAdminApp<HasTokenStore, ProjectId>,
  new (options: StackAdminAppConstructorOptions<boolean, string>): StackAdminApp<boolean, string>,
};
export const StackAdminApp: StackAdminAppConstructor = _StackAdminAppImpl;

type _______________EMAIL_TEMPLATE_______________ = never;  // this is a marker for VSCode's outline view

type AdminEmailTemplate = {
  type: EmailTemplateType,
  subject: string,
  content: any,
  isDefault: boolean,
}

type AdminEmailTemplateUpdateOptions = {
  subject?: string,
  content?: any,
};
function adminEmailTemplateUpdateOptionsToCrud(options: AdminEmailTemplateUpdateOptions): EmailTemplateCrud['Admin']['Update'] {
  return {
    subject: options.subject,
    content: options.content,
  };
}

type _______________VARIOUS_______________ = never;  // this is a marker for VSCode's outline view

type RedirectToOptions = {
  replace?: boolean,
};

type AsyncStoreProperty<Name extends string, Args extends any[], Value, IsMultiple extends boolean> =
  & { [key in `${IsMultiple extends true ? "list" : "get"}${Capitalize<Name>}`]: (...args: Args) => Promise<Value> }
  & { [key in `use${Capitalize<Name>}`]: (...args: Args) => Value }<|MERGE_RESOLUTION|>--- conflicted
+++ resolved
@@ -2024,32 +2024,25 @@
   toClientJson(): CurrentUserCrud["Client"]["Read"],
 }
 
-<<<<<<< HEAD
-    getConnectedAccount(id: ProviderType, options: { or: 'redirect', scopes?: string[] }): Promise<OAuthConnection>,
-    getConnectedAccount(id: ProviderType, options?: { or?: 'redirect' | 'throw' | 'return-null', scopes?: string[] }): Promise<OAuthConnection | null>,
-    useConnectedAccount(id: ProviderType, options: { or: 'redirect', scopes?: string[] }): OAuthConnection,
-    useConnectedAccount(id: ProviderType, options?: { or?: 'redirect' | 'throw' | 'return-null', scopes?: string[] }): OAuthConnection | null,
-=======
 type UserExtra = {
   setDisplayName(displayName: string): Promise<void>,
   sendVerificationEmail(): Promise<KnownErrors["EmailAlreadyVerified"] | void>,
   setClientMetadata(metadata: any): Promise<void>,
   updatePassword(options: { oldPassword: string, newPassword: string}): Promise<KnownErrors["PasswordConfirmationMismatch"] | KnownErrors["PasswordRequirementsNotMet"] | void>,
->>>>>>> 036713ee
 
   /**
    * A shorthand method to update multiple fields of the user at once.
    */
   update(update: UserUpdateOptions): Promise<void>,
 
+  getConnectedAccount(id: ProviderType, options: { or: 'redirect', scopes?: string[] }): Promise<OAuthConnection>,
+  getConnectedAccount(id: ProviderType, options?: { or?: 'redirect' | 'throw' | 'return-null', scopes?: string[] }): Promise<OAuthConnection | null>,
+  useConnectedAccount(id: ProviderType, options: { or: 'redirect', scopes?: string[] }): OAuthConnection,
+  useConnectedAccount(id: ProviderType, options?: { or?: 'redirect' | 'throw' | 'return-null', scopes?: string[] }): OAuthConnection | null,
+
   hasPermission(scope: Team, permissionId: string): Promise<boolean>,
   setSelectedTeam(team: Team | null): Promise<void>,
   createTeam(data: TeamCreateOptions): Promise<Team>,
-
-  getConnectedAccount(id: StandardProvider, options: { or: 'redirect', scopes?: string[] }): Promise<OAuthConnection>,
-  getConnectedAccount(id: StandardProvider, options?: { or?: 'redirect' | 'throw' | 'return-null', scopes?: string[] }): Promise<OAuthConnection | null>,
-  useConnectedAccount(id: StandardProvider, options: { or: 'redirect', scopes?: string[] }): OAuthConnection,
-  useConnectedAccount(id: StandardProvider, options?: { or?: 'redirect' | 'throw' | 'return-null', scopes?: string[] }): OAuthConnection | null,
 }
 & AsyncStoreProperty<"team", [id: string], Team | null, false>
 & AsyncStoreProperty<"teams", [], Team[], true>
