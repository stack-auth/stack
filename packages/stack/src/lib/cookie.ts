import { cookies as rscCookies, headers as rscHeaders } from '@stackframe/stack-sc/force-react-server';
import Cookies from "js-cookie";
import { calculatePKCECodeChallenge, generateRandomCodeVerifier, generateRandomState } from "oauth4webapi";
import { env } from "./env";

type SetCookieOptions = { maxAge?: number };

export function getCookie(name: string): string | null {
  if (typeof window !== "undefined") {
    // set a helper cookie, see comment in `setCookie` below
    Cookies.set("stack-is-https", "true", { secure: true });
    return Cookies.get(name) ?? null;
  } else {
    // set a helper cookie, see comment in `setCookie` below
    try {
      rscCookies().set("stack-is-https", "true", { secure: true });
    } catch (e) {
      if (
        typeof e === 'object'
        && e !== null
        && 'message' in e
        && typeof e.message === 'string'
        && e.message.includes('Cookies can only be modified in a Server Action or Route Handler')
      ) {
        // ignore
      } else {
        throw e;
      }
    }
    return rscCookies().get(name)?.value ?? null;
  }
}

export function setOrDeleteCookie(name: string, value: string | null, options: SetCookieOptions = {}) {
  if (value === null) {
    deleteCookie(name);
  } else {
    setCookie(name, value, options);
  }
}

export function deleteCookie(name: string) {
  if (typeof window !== "undefined") {
    Cookies.remove(name);
  } else {
    rscCookies().delete(name);
  }
}

export function setCookie(name: string, value: string, options: SetCookieOptions = {}) {
<<<<<<< HEAD
  // If the NEXT_PUBLIC_INSECURE_COOKIE environment variable is set to "true", we allow cookies to be set over HTTP regardless of NODE_ENV.
  // This is useful for local testing of Docker builds as the built app runs in production mode within the container, but will
  // not have SSL certs available on localhost to enforce HTTPS. Note that NEXT_PUBLIC_INSECURE_COOKIE should NEVER be used in production.
  const secure = process.env.NODE_ENV === "production" && env("NEXT_PUBLIC_INSECURE_COOKIE") !== "true";

  try {
    rscCookies().set(name, value, {
      secure,
      maxAge: options.maxAge,
    });
  } catch (e: any) {
    if (isRscCookieUnavailableError(e)) {
      if (window.location.protocol !== "https:" && secure) {
        throw new Error("Attempted to set a secure cookie, but this build was compiled as a production build, but the current page is not served over HTTPS. This is a security risk and is not allowed in production.");
      }
      Cookies.set(name, value, {
        secure,
        expires: options.maxAge === undefined ? undefined : new Date(Date.now() + (options.maxAge) * 1000),
      });
    } else {
      throw e;
    }
=======
  // Whenever the client is on HTTPS, we want to set the Secure flag on the cookie.
  //
  // This is not easy to find out on a Next.js server, so we use the following steps:
  //
  // 1. If we're on the client, we can check window.location.protocol which is the ground-truth
  // 2. Check whether the stack-is-https cookie exists. This cookie is set in various places on
  //      the client if the protocol is known to be HTTPS
  // 3. Check the X-Forwarded-Proto header
  // 4. Otherwise, assume HTTP without the S
  //
  // Note that malicious clients could theoretically manipulate the `stack-is-https` cookie or
  // the `X-Forwarded-Proto` header; that wouldn't cause any trouble except for themselves,
  // though.

  if (typeof window !== "undefined") {
    Cookies.set(name, value, {
      secure: window.location.protocol === "https:",
      expires: options.maxAge === undefined ? undefined : new Date(Date.now() + (options.maxAge) * 1000),
      sameSite: "Strict"
    });
  } else {
    let isSecureCookie = !!rscCookies().get("stack-is-https");
    if (rscHeaders().get("x-forwarded-proto") === "https") {
      isSecureCookie = true;
    }

    rscCookies().set(name, value, {
      secure: isSecureCookie,
      maxAge: options.maxAge,
    });
>>>>>>> 32e32d25
  }
}

export async function saveVerifierAndState() {
  const codeVerifier = generateRandomCodeVerifier();
  const codeChallenge = await calculatePKCECodeChallenge(codeVerifier);
  const state = generateRandomState();

  setCookie("stack-oauth-outer-" + state, codeVerifier, { maxAge: 60 * 60 });

  return {
    codeChallenge,
    state,
  };
}

export function consumeVerifierAndStateCookie(state: string) {
  const cookieName = "stack-oauth-outer-" + state;
  const codeVerifier = getCookie(cookieName);
  if (!codeVerifier) {
    return null;
  }
  deleteCookie(cookieName);
  return {
    codeVerifier,
  };
}<|MERGE_RESOLUTION|>--- conflicted
+++ resolved
@@ -1,7 +1,6 @@
 import { cookies as rscCookies, headers as rscHeaders } from '@stackframe/stack-sc/force-react-server';
 import Cookies from "js-cookie";
 import { calculatePKCECodeChallenge, generateRandomCodeVerifier, generateRandomState } from "oauth4webapi";
-import { env } from "./env";
 
 type SetCookieOptions = { maxAge?: number };
 
@@ -48,30 +47,6 @@
 }
 
 export function setCookie(name: string, value: string, options: SetCookieOptions = {}) {
-<<<<<<< HEAD
-  // If the NEXT_PUBLIC_INSECURE_COOKIE environment variable is set to "true", we allow cookies to be set over HTTP regardless of NODE_ENV.
-  // This is useful for local testing of Docker builds as the built app runs in production mode within the container, but will
-  // not have SSL certs available on localhost to enforce HTTPS. Note that NEXT_PUBLIC_INSECURE_COOKIE should NEVER be used in production.
-  const secure = process.env.NODE_ENV === "production" && env("NEXT_PUBLIC_INSECURE_COOKIE") !== "true";
-
-  try {
-    rscCookies().set(name, value, {
-      secure,
-      maxAge: options.maxAge,
-    });
-  } catch (e: any) {
-    if (isRscCookieUnavailableError(e)) {
-      if (window.location.protocol !== "https:" && secure) {
-        throw new Error("Attempted to set a secure cookie, but this build was compiled as a production build, but the current page is not served over HTTPS. This is a security risk and is not allowed in production.");
-      }
-      Cookies.set(name, value, {
-        secure,
-        expires: options.maxAge === undefined ? undefined : new Date(Date.now() + (options.maxAge) * 1000),
-      });
-    } else {
-      throw e;
-    }
-=======
   // Whenever the client is on HTTPS, we want to set the Secure flag on the cookie.
   //
   // This is not easy to find out on a Next.js server, so we use the following steps:
@@ -102,7 +77,6 @@
       secure: isSecureCookie,
       maxAge: options.maxAge,
     });
->>>>>>> 32e32d25
   }
 }
 
