--- conflicted
+++ resolved
@@ -16,11 +16,7 @@
       <AvatarImage src={user?.profileImageUrl || ''} />
       <AvatarFallback>
         {user ?
-<<<<<<< HEAD
-          <div className='font-medium'>
-=======
           <div className='font-medium' style={{ fontSize: (props.size || defaultSize) * 0.4 }}>
->>>>>>> f5c549a5
             {(user.displayName || user.primaryEmail)?.slice(0, 2).toUpperCase()}
           </div> :
           <UserRound className="h-5 w-5 text-zinc-500" />}
