--- conflicted
+++ resolved
@@ -2,13 +2,10 @@
 
 import { Button } from '@stackframe/stack-ui';
 import Color from 'color';
+import { AppleIcon } from 'lucide-react';
 import { useId } from 'react';
-<<<<<<< HEAD
-import { AppleIcon } from 'lucide-react';
-=======
 import { useStackApp } from '..';
 import { useTranslation } from '../lib/translations';
->>>>>>> ae411b70
 
 const iconSize = 22;
 
@@ -209,7 +206,6 @@
       };
       break;
     }
-<<<<<<< HEAD
     case 'apple': {
       style = {
         backgroundColor: "#000",
@@ -217,7 +213,9 @@
         border: "1px solid #333",
         name: "Apple",
         icon: <AppleIcon />,
-=======
+      };
+      break;
+    }
     case "bitbucket": {
       style = {
         backgroundColor: "#fff",
@@ -225,7 +223,6 @@
         border: "1px solid #ddd",
         name: "Bitbucket",
         icon: <BitbucketIcon iconSize={iconSize} />,
->>>>>>> ae411b70
       };
       break;
     }
