--- conflicted
+++ resolved
@@ -22,74 +22,6 @@
 import { ProfileImageEditor } from "../components/profile-image-editor";
 import { TeamIcon } from '../components/team-icon';
 
-<<<<<<< HEAD
-import { MaybeFullPage } from "../components/elements/maybe-full-page";
-import { t } from "../lib/translation";
-export function AccountSettings({
-  fullPage = false
-}: {
-  fullPage?: boolean,
-}) {
-  const user = useUser({
-    or: 'redirect'
-  });
-  const teams = user.useTeams();
-  const stackApp = useStackApp();
-  const project = stackApp.useProject();
-  return <MaybeFullPage fullPage={fullPage}>
-    <div style={{
-      alignSelf: 'stretch',
-      flexGrow: 1
-    }}>
-      <SidebarLayout items={([{
-        title: t("My Profile"),
-        type: 'item',
-        subpath: '/profile',
-        icon: Contact,
-        content: <ProfileSection />
-      }, {
-        title: t("Security"),
-        type: 'item',
-        icon: ShieldCheck,
-        subpath: '/security',
-        content: <div className='flex flex-col gap-8'>
-          <EmailVerificationSection />
-          <PasswordSection />
-          <MfaSection />
-        </div>
-      }, {
-        title: t("Sign Out"),
-        subpath: '/sign-out',
-        type: 'item',
-        icon: LogOut,
-        content: <SignOutSection />
-      }, ...(teams.length > 0 || project.config.clientTeamCreationEnabled ? [{
-        title: t("Teams"),
-        type: 'divider'
-      }] as const : []), ...teams.map(team => ({
-        title: <div className='flex gap-2 items-center'>
-          <TeamIcon team={team} />
-          {team.displayName}
-        </div>,
-        type: 'item',
-        subpath: `/teams/${team.id}`,
-        content: <div className="flex flex-col gap-8">
-          <ProfileSettings team={team} />
-          <ManagementSettings team={team} />
-          <MemberInvitation team={team} />
-          <MembersSettings team={team} />
-          <UserSettings team={team} />
-        </div>
-      }) as const), ...(project.config.clientTeamCreationEnabled ? [{
-        title: t("Create a team"),
-        icon: CirclePlus,
-        type: 'item',
-        subpath: '/team-creation',
-        content: <TeamCreation />
-      }] as const : [])] as const).filter(p => p.type === 'divider' || (p as any).content)} title={t("Account Settings")} basePath={stackApp.urls.accountSettings} />
-    </div>
-  </MaybeFullPage>;
-=======
 export function AccountSettings(props: {
   fullPage?: boolean,
   extraItems?: {
@@ -178,7 +110,6 @@
       </div>
     </MaybeFullPage>
   );
->>>>>>> ee68c03d
 }
 function ProfileSection() {
   const user = useUser({
