'use client';
import { AuthPage } from './auth-page';

<<<<<<< HEAD
export function SignUp(props: { fullPage?: boolean, automaticRedirect?: boolean, noPasswordRepeat?: boolean, extraInfo?: React.ReactNode }) {
  return <AuthPage fullPage={!!props.fullPage} type='sign-up' automaticRedirect={!!props.automaticRedirect} noPasswordRepeat={props.noPasswordRepeat} extraInfo={props.extraInfo} />;
=======
export function SignUp(props: {
  fullPage?: boolean,
  automaticRedirect?: boolean,
  noPasswordRepeat?: boolean,
  extraInfo?: React.ReactNode,
}) {
  return <AuthPage
    fullPage={!!props.fullPage}
    type='sign-up'
    automaticRedirect={!!props.automaticRedirect}
    noPasswordRepeat={props.noPasswordRepeat}
    extraInfo={props.extraInfo}
  />;
>>>>>>> d14804d0
}<|MERGE_RESOLUTION|>--- conflicted
+++ resolved
@@ -1,10 +1,6 @@
 'use client';
 import { AuthPage } from './auth-page';
 
-<<<<<<< HEAD
-export function SignUp(props: { fullPage?: boolean, automaticRedirect?: boolean, noPasswordRepeat?: boolean, extraInfo?: React.ReactNode }) {
-  return <AuthPage fullPage={!!props.fullPage} type='sign-up' automaticRedirect={!!props.automaticRedirect} noPasswordRepeat={props.noPasswordRepeat} extraInfo={props.extraInfo} />;
-=======
 export function SignUp(props: {
   fullPage?: boolean,
   automaticRedirect?: boolean,
@@ -18,5 +14,4 @@
     noPasswordRepeat={props.noPasswordRepeat}
     extraInfo={props.extraInfo}
   />;
->>>>>>> d14804d0
 }