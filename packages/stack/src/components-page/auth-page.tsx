--- conflicted
+++ resolved
@@ -14,11 +14,7 @@
 import { useTranslation } from '../lib/translations';
 
 export function AuthPage(props: {
-<<<<<<< HEAD
-  noPasswordRepeat?: boolean;
-=======
   noPasswordRepeat?: boolean,
->>>>>>> d14804d0
   fullPage?: boolean,
   type: 'sign-in' | 'sign-up',
   automaticRedirect?: boolean,
