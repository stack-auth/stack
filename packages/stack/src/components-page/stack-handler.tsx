import { getRelativePart } from "@stackframe/stack-shared/dist/utils/urls";
import { RedirectType, notFound, redirect } from 'next/navigation';
import { SignIn, SignUp, StackServerApp } from "..";
import { MessageCard } from "../components/message-cards/message-card";
import { HandlerUrls } from "../lib/stack-app";
import { AccountSettings } from "./account-settings";
import { EmailVerification } from "./email-verification";
import { ErrorPage } from "./error-page";
import { ForgotPassword } from "./forgot-password";
import { MagicLinkCallback } from "./magic-link-callback";
import { OAuthCallback } from "./oauth-callback";
import { PasswordReset } from "./password-reset";
import { SignOut } from "./sign-out";
import { TeamInvitation } from "./team-invitation";
<<<<<<< HEAD
import { FilterUndefined, filterUndefined } from "@stackframe/stack-shared/dist/utils/objects";
import { Auth } from "./auth";
=======
import { FilterUndefined, filterUndefined, pick } from "@stackframe/stack-shared/dist/utils/objects";
>>>>>>> f3f5e6c0

type Components = {
  SignIn: typeof SignIn,
  SignUp: typeof SignUp,
  EmailVerification: typeof EmailVerification,
  PasswordReset: typeof PasswordReset,
  ForgotPassword: typeof ForgotPassword,
  SignOut: typeof SignOut,
  OAuthCallback: typeof OAuthCallback,
  MagicLinkCallback: typeof MagicLinkCallback,
  TeamInvitation: typeof TeamInvitation,
  ErrorPage: typeof ErrorPage,
  AccountSettings: typeof AccountSettings,
};

type RouteProps = {
  params: Promise<{ stack?: string[] }> | { stack?: string[] },
  searchParams: Promise<Record<string, string>> | Record<string, string>,
};

const next15DeprecationWarning = "DEPRECATION WARNING: Next.js 15 disallows spreading the props argument of <StackHandler /> like `{...props}`, so you must now explicitly pass them in the `routeProps` argument: `routeProps={props}`";

export default async function StackHandler<HasTokenStore extends boolean>(props: {
  app: StackServerApp<HasTokenStore>,
  fullPage: boolean,
  componentProps?: {
    [K in keyof Components]?: Parameters<Components[K]>[0];
  },
} & (
  | Partial<RouteProps>
  | {
    routeProps: RouteProps | unknown,
  }
)): Promise<any> {
  if (!("routeProps" in props)) {
    console.warn(next15DeprecationWarning);
  }

  const routeProps = "routeProps" in props ? props.routeProps as RouteProps : pick(props, ["params", "searchParams"] as any);
  const params = await routeProps.params;
  const searchParams = await routeProps.searchParams;
  if (!params?.stack) {
    return (
      <MessageCard title="Invalid Stack Handler Setup" fullPage={props.fullPage}>
        <p>Can't use {"<StackHandler />"} at this location. Make sure that the file is in a folder called [...stack] and you are passing the routeProps prop.</p>
      </MessageCard>
    );
  }

  function redirectIfNotHandler(name: keyof HandlerUrls) {
    const url = props.app.urls[name];
    const handlerUrl = props.app.urls.handler;

    if (url !== handlerUrl && url.startsWith(handlerUrl + "/")) {
      // don't redirect if the url is a handler url
      return;
    }

    const urlObj = new URL(url, "http://example.com");
    for (const [key, value] of Object.entries(routeProps.searchParams || {})) {
      urlObj.searchParams.set(key, value);
    }

    redirect(getRelativePart(urlObj), RedirectType.replace);
  };

  const availablePaths = {
    signIn: 'sign-in',
    signUp: 'sign-up',
    auth: 'auth',
    emailVerification: 'email-verification',
    passwordReset: 'password-reset',
    forgotPassword: 'forgot-password',
    signOut: 'sign-out',
    oauthCallback: 'oauth-callback',
    magicLinkCallback: 'magic-link-callback',
    teamInvitation: 'team-invitation',
    accountSettings: 'account-settings',
    error: 'error',
  };

  const path = params.stack.join('/');

<<<<<<< HEAD
  switch (path) {
    case availablePaths.signIn: {
      redirectIfNotHandler('signIn');
      return <SignIn
        fullPage={props.fullPage}
        automaticRedirect
        {...filterUndefinedINU(props.componentProps?.SignIn)}
      />;
    }
    case availablePaths.signUp: {
      redirectIfNotHandler('signUp');
      return <SignUp
        fullPage={props.fullPage}
        automaticRedirect
        {...filterUndefinedINU(props.componentProps?.SignUp)}
      />;
    }
    case availablePaths.emailVerification: {
      redirectIfNotHandler('emailVerification');
      return <EmailVerification
        searchParams={props.searchParams}
        fullPage={props.fullPage}
        {...filterUndefinedINU(props.componentProps?.EmailVerification)}
      />;
    }
    case availablePaths.passwordReset: {
      redirectIfNotHandler('passwordReset');
      return <PasswordReset
        searchParams={props.searchParams || {}}
        fullPage={props.fullPage}
        {...filterUndefinedINU(props.componentProps?.PasswordReset)}
      />;
    }
    case availablePaths.forgotPassword: {
      redirectIfNotHandler('forgotPassword');
      return <ForgotPassword
        fullPage={props.fullPage}
        {...filterUndefinedINU(props.componentProps?.ForgotPassword)}
      />;
    }
    case availablePaths.signOut: {
      redirectIfNotHandler('signOut');
      return <SignOut
        fullPage={props.fullPage}
        {...filterUndefinedINU(props.componentProps?.SignOut)}
      />;
    }
    case availablePaths.oauthCallback: {
      redirectIfNotHandler('oauthCallback');
      return <OAuthCallback
        fullPage={props.fullPage}
        {...filterUndefinedINU(props.componentProps?.OAuthCallback)}
      />;
    }
    case availablePaths.magicLinkCallback: {
      redirectIfNotHandler('magicLinkCallback');
      return <MagicLinkCallback
        searchParams={props.searchParams || {}}
        fullPage={props.fullPage}
        {...filterUndefinedINU(props.componentProps?.MagicLinkCallback)}
      />;
    }
    case availablePaths.teamInvitation: {
      redirectIfNotHandler('teamInvitation');
      return <TeamInvitation
        searchParams={props.searchParams || {}}
        fullPage={props.fullPage}
        {...filterUndefinedINU(props.componentProps?.TeamInvitation)}
      />;
    }
    case availablePaths.accountSettings: {
      return <AccountSettings
        fullPage={props.fullPage}
        {...filterUndefinedINU(props.componentProps?.AccountSettings)}
      />;
    }
    case availablePaths.error: {
      return <ErrorPage
        searchParams={props.searchParams || {}}
        fullPage={props.fullPage}
        {...filterUndefinedINU(props.componentProps?.ErrorPage)}
      />;
    }
    case availablePaths.auth: {
      return <Auth
        searchParams={props.searchParams || {}}
        fullPage={props.fullPage}
        {...filterUndefinedINU(props.componentProps?.ErrorPage)}
      />;
    }
    default: {
      for (const [key, value] of Object.entries(availablePaths)) {
        if (path === value.replaceAll('-', '')) {
          redirect(`${props.app.urls.handler}/${value}`, RedirectType.replace);
=======
  const render = () => {
    switch (path) {
      case availablePaths.signIn: {
        redirectIfNotHandler('signIn');
        return <SignIn
          fullPage={props.fullPage}
          automaticRedirect
          {...filterUndefinedINU(props.componentProps?.SignIn)}
        />;
      }
      case availablePaths.signUp: {
        redirectIfNotHandler('signUp');
        return <SignUp
          fullPage={props.fullPage}
          automaticRedirect
          {...filterUndefinedINU(props.componentProps?.SignUp)}
        />;
      }
      case availablePaths.emailVerification: {
        redirectIfNotHandler('emailVerification');
        return <EmailVerification
          searchParams={searchParams}
          fullPage={props.fullPage}
          {...filterUndefinedINU(props.componentProps?.EmailVerification)}
        />;
      }
      case availablePaths.passwordReset: {
        redirectIfNotHandler('passwordReset');
        return <PasswordReset
          searchParams={searchParams || {}}
          fullPage={props.fullPage}
          {...filterUndefinedINU(props.componentProps?.PasswordReset)}
        />;
      }
      case availablePaths.forgotPassword: {
        redirectIfNotHandler('forgotPassword');
        return <ForgotPassword
          fullPage={props.fullPage}
          {...filterUndefinedINU(props.componentProps?.ForgotPassword)}
        />;
      }
      case availablePaths.signOut: {
        redirectIfNotHandler('signOut');
        return <SignOut
          fullPage={props.fullPage}
          {...filterUndefinedINU(props.componentProps?.SignOut)}
        />;
      }
      case availablePaths.oauthCallback: {
        redirectIfNotHandler('oauthCallback');
        return <OAuthCallback
          fullPage={props.fullPage}
          {...filterUndefinedINU(props.componentProps?.OAuthCallback)}
        />;
      }
      case availablePaths.magicLinkCallback: {
        redirectIfNotHandler('magicLinkCallback');
        return <MagicLinkCallback
          searchParams={searchParams || {}}
          fullPage={props.fullPage}
          {...filterUndefinedINU(props.componentProps?.MagicLinkCallback)}
        />;
      }
      case availablePaths.teamInvitation: {
        redirectIfNotHandler('teamInvitation');
        return <TeamInvitation
          searchParams={searchParams || {}}
          fullPage={props.fullPage}
          {...filterUndefinedINU(props.componentProps?.TeamInvitation)}
        />;
      }
      case availablePaths.accountSettings: {
        return <AccountSettings
          fullPage={props.fullPage}
          {...filterUndefinedINU(props.componentProps?.AccountSettings)}
        />;
      }
      case availablePaths.error: {
        return <ErrorPage
          searchParams={searchParams || {}}
          fullPage={props.fullPage}
          {...filterUndefinedINU(props.componentProps?.ErrorPage)}
        />;
      }
      default: {
        for (const [key, value] of Object.entries(availablePaths)) {
          if (path === value.replaceAll('-', '')) {
            redirect(`${props.app.urls.handler}/${value}`, RedirectType.replace);
          }
>>>>>>> f3f5e6c0
        }
        return notFound();
      }
    }
  };

  return <>
    {process.env.NODE_ENV === "development" && !("routeProps" in props) && (
      <span style={{ color: "red" }}>
        {next15DeprecationWarning}. This warning will not be shown in production.
      </span>
    )}
    {render()}
  </>;
}


function filterUndefinedINU<T extends {}>(value: T | undefined): FilterUndefined<T> | undefined {
  return value === undefined ? value : filterUndefined(value);
}<|MERGE_RESOLUTION|>--- conflicted
+++ resolved
@@ -12,12 +12,8 @@
 import { PasswordReset } from "./password-reset";
 import { SignOut } from "./sign-out";
 import { TeamInvitation } from "./team-invitation";
-<<<<<<< HEAD
-import { FilterUndefined, filterUndefined } from "@stackframe/stack-shared/dist/utils/objects";
+import { FilterUndefined, filterUndefined, pick } from "@stackframe/stack-shared/dist/utils/objects";
 import { Auth } from "./auth";
-=======
-import { FilterUndefined, filterUndefined, pick } from "@stackframe/stack-shared/dist/utils/objects";
->>>>>>> f3f5e6c0
 
 type Components = {
   SignIn: typeof SignIn,
@@ -101,102 +97,6 @@
 
   const path = params.stack.join('/');
 
-<<<<<<< HEAD
-  switch (path) {
-    case availablePaths.signIn: {
-      redirectIfNotHandler('signIn');
-      return <SignIn
-        fullPage={props.fullPage}
-        automaticRedirect
-        {...filterUndefinedINU(props.componentProps?.SignIn)}
-      />;
-    }
-    case availablePaths.signUp: {
-      redirectIfNotHandler('signUp');
-      return <SignUp
-        fullPage={props.fullPage}
-        automaticRedirect
-        {...filterUndefinedINU(props.componentProps?.SignUp)}
-      />;
-    }
-    case availablePaths.emailVerification: {
-      redirectIfNotHandler('emailVerification');
-      return <EmailVerification
-        searchParams={props.searchParams}
-        fullPage={props.fullPage}
-        {...filterUndefinedINU(props.componentProps?.EmailVerification)}
-      />;
-    }
-    case availablePaths.passwordReset: {
-      redirectIfNotHandler('passwordReset');
-      return <PasswordReset
-        searchParams={props.searchParams || {}}
-        fullPage={props.fullPage}
-        {...filterUndefinedINU(props.componentProps?.PasswordReset)}
-      />;
-    }
-    case availablePaths.forgotPassword: {
-      redirectIfNotHandler('forgotPassword');
-      return <ForgotPassword
-        fullPage={props.fullPage}
-        {...filterUndefinedINU(props.componentProps?.ForgotPassword)}
-      />;
-    }
-    case availablePaths.signOut: {
-      redirectIfNotHandler('signOut');
-      return <SignOut
-        fullPage={props.fullPage}
-        {...filterUndefinedINU(props.componentProps?.SignOut)}
-      />;
-    }
-    case availablePaths.oauthCallback: {
-      redirectIfNotHandler('oauthCallback');
-      return <OAuthCallback
-        fullPage={props.fullPage}
-        {...filterUndefinedINU(props.componentProps?.OAuthCallback)}
-      />;
-    }
-    case availablePaths.magicLinkCallback: {
-      redirectIfNotHandler('magicLinkCallback');
-      return <MagicLinkCallback
-        searchParams={props.searchParams || {}}
-        fullPage={props.fullPage}
-        {...filterUndefinedINU(props.componentProps?.MagicLinkCallback)}
-      />;
-    }
-    case availablePaths.teamInvitation: {
-      redirectIfNotHandler('teamInvitation');
-      return <TeamInvitation
-        searchParams={props.searchParams || {}}
-        fullPage={props.fullPage}
-        {...filterUndefinedINU(props.componentProps?.TeamInvitation)}
-      />;
-    }
-    case availablePaths.accountSettings: {
-      return <AccountSettings
-        fullPage={props.fullPage}
-        {...filterUndefinedINU(props.componentProps?.AccountSettings)}
-      />;
-    }
-    case availablePaths.error: {
-      return <ErrorPage
-        searchParams={props.searchParams || {}}
-        fullPage={props.fullPage}
-        {...filterUndefinedINU(props.componentProps?.ErrorPage)}
-      />;
-    }
-    case availablePaths.auth: {
-      return <Auth
-        searchParams={props.searchParams || {}}
-        fullPage={props.fullPage}
-        {...filterUndefinedINU(props.componentProps?.ErrorPage)}
-      />;
-    }
-    default: {
-      for (const [key, value] of Object.entries(availablePaths)) {
-        if (path === value.replaceAll('-', '')) {
-          redirect(`${props.app.urls.handler}/${value}`, RedirectType.replace);
-=======
   const render = () => {
     switch (path) {
       case availablePaths.signIn: {
@@ -273,6 +173,13 @@
           fullPage={props.fullPage}
           {...filterUndefinedINU(props.componentProps?.AccountSettings)}
         />;
+      } 
+      case availablePaths.auth: {
+        return <Auth
+          searchParams={props.searchParams || {}}
+          fullPage={props.fullPage}
+          {...filterUndefinedINU(props.componentProps?.ErrorPage)}
+        />;
       }
       case availablePaths.error: {
         return <ErrorPage
@@ -286,7 +193,6 @@
           if (path === value.replaceAll('-', '')) {
             redirect(`${props.app.urls.handler}/${value}`, RedirectType.replace);
           }
->>>>>>> f3f5e6c0
         }
         return notFound();
       }
