"use client";
import { Control, FieldValues, Path } from "react-hook-form";
import { FormControl, FormField, FormItem, FormLabel, FormMessage } from "@/components/ui/form";
import { Input } from "@/components/ui/input";
import { Switch } from "@/components/ui/switch";
import { Popover, PopoverContent, PopoverTrigger } from "@/components/ui/popover";
import { Calendar } from "./ui/calendar";
import { CalendarIcon } from "@radix-ui/react-icons";
import { Button } from "./ui/button";
import { cn } from "@/lib/utils";
import { Checkbox } from "./ui/checkbox";
import { Select, SelectContent, SelectGroup, SelectItem, SelectTrigger, SelectValue } from "./ui/select";


export function FieldLabel(props: {
  children?: React.ReactNode, 
  required?: boolean, 
  className?: string,
}) {
  return <FormLabel className={cn("flex", props.className)}>
    {props.children} 
    {props.required ? <span className="text-zinc-500">{'*'}</span> : null}
  </FormLabel>;
}

export function InputField<F extends FieldValues>(props: { 
  control: Control<F>, 
  name: Path<F>,
  label: React.ReactNode,
  placeholder?: string,
  required?: boolean,
<<<<<<< HEAD
  type?: string,
=======
  disabled?: boolean,
>>>>>>> fa1f2a73
}) {
  return (
    <FormField
      control={props.control}
      name={props.name}
      render={({ field }) => (
        <FormItem>
          <label className="flex flex-col gap-2">
            <FieldLabel required={props.required}>{props.label}</FieldLabel>
            <FormControl>
<<<<<<< HEAD
              <Input {...field} placeholder={props.placeholder} className="max-w-lg" type={props.type} />
=======
              <Input {...field} placeholder={props.placeholder} disabled={props.disabled} />
>>>>>>> fa1f2a73
            </FormControl>
            <FormMessage />
          </label>
        </FormItem>
      )}
    />
  );
}

export function SwitchField<F extends FieldValues>(props: { 
  control: Control<F>, 
  name: Path<F>, 
  label: React.ReactNode,
  required?: boolean,
<<<<<<< HEAD
  border?: boolean,
=======
  noCard?: boolean,
  disabled?: boolean,
>>>>>>> fa1f2a73
}) {
  return (
    <FormField
      control={props.control}
      name={props.name}
      render={({ field }) => (
        <FormItem>
          <label className={cn(
            "flex flex-row items-center gap-2",
            props.border ? "rounded-lg border p-3 shadow-sm" : null
          )}>
<<<<<<< HEAD
=======
            <FieldLabel required={props.required}>{props.label}</FieldLabel>
            <FormControl>
              <Switch
                checked={field.value}
                onCheckedChange={field.onChange}
                disabled={props.disabled}
              />
            </FormControl>
          </label>
          <FormMessage />
        </FormItem>
      )}
    />
  );
}

export function SmallSwitchField<F extends FieldValues>(props: { 
  control: Control<F>, 
  name: Path<F>, 
  label: string,
  required?: boolean,
  disabled?: boolean,
}) {
  return (
    <FormField
      control={props.control}
      name={props.name}
      render={({ field }) => (
        <FormItem>
          <label className="block">
            <FieldLabel required={props.required}>{props.label}</FieldLabel>
>>>>>>> fa1f2a73
            <FormControl>
              <Switch
                checked={field.value}
                onCheckedChange={field.onChange}
                disabled={props.disabled}
              />
            </FormControl>
            <FieldLabel required={props.required}>
              {props.label}
            </FieldLabel>
          </label>
          <FormMessage />
        </FormItem>
      )}
    />
  );
}

export function SwitchListField<F extends FieldValues>(props: { 
  variant?: "switch" | "checkbox",
  control: Control<F>, 
  name: Path<F>, 
  label: React.ReactNode,
  options: { value: string, label: string }[], 
  required?: boolean,
  disabled?: boolean,
}) {
  const Trigger = props.variant === "checkbox" ? Checkbox : Switch;

  return (
    <FormField
      control={props.control}
      name={props.name}
      render={({ field }) => (
        <FormItem>
          <FormLabel>{props.label}</FormLabel>
          <div className="flex flex-col rounded-lg border p-3 shadow-sm space-y-4">
            {props.options.map(provider => (
              <label className="flex flex-row items-center justify-between" key={provider.value}>
                <FieldLabel required={props.required}>{provider.label}</FieldLabel>
                <FormControl>
                  <Trigger
                    checked={field.value.includes(provider.value)}
                    onCheckedChange={(checked) => {
                      if (checked) {
                        field.onChange([...field.value, provider.value]);
                      } else {
                        field.onChange(field.value.filter((v: any) => v !== provider.value));
                      }
                    }}
                    disabled={props.disabled}
                  />
                </FormControl>
                <FormMessage />
              </label>
            ))}
          </div>
        </FormItem>
      )}
    />
  );
}

export function DateField<F extends FieldValues>(props: {
  control: Control<F>,
  name: Path<F>,
  label: React.ReactNode,
  required?: boolean,
  disabled?: boolean,
}) {
  return (
    <FormField
      control={props.control}
      name={props.name}
      render={({ field }) => (
        <FormItem className="flex flex-col">
          <FieldLabel required={props.required}>{props.label}</FieldLabel>
          <Popover>
            <PopoverTrigger asChild>
              <FormControl>
                <Button
                  variant={"outline"}
                  className={cn(
                    "w-[240px] pl-3 text-left font-normal",
                    !field.value && "text-muted-foreground"
                  )}
                  disabled={props.disabled}
                >
                  {field.value ? field.value.toLocaleDateString() : <span>Pick a date</span>}
                  <CalendarIcon className="ml-auto h-4 w-4 opacity-50" />
                </Button>
              </FormControl>
            </PopoverTrigger>
            <PopoverContent className="w-auto p-0" align="start">
              <Calendar
                mode="single"
                selected={field.value}
                onSelect={field.onChange}
                initialFocus
                disabled={props.disabled}
              />
            </PopoverContent>
          </Popover>
          <FormMessage />
        </FormItem>
      )}
    />
  );
}

export function SelectField<F extends FieldValues>(props: {
  control: Control<F>,
  name: Path<F>,
  label: React.ReactNode,
  options: { value: string, label: string }[],
  placeholder?: string,
  required?: boolean,
  disabled?: boolean,
}) {
  return (
    <FormField
      control={props.control}
      name={props.name}
      render={({ field }) => (
        <FormItem>
          <FieldLabel required={props.required}>{props.label}</FieldLabel>
          <FormControl>
<<<<<<< HEAD
            <Select onValueChange={field.onChange} defaultValue={field.value}>
              <SelectTrigger className="max-w-lg">
=======
            <Select onValueChange={field.onChange} defaultValue={field.value} disabled={props.disabled}>
              <SelectTrigger>
>>>>>>> fa1f2a73
                <SelectValue placeholder={props.placeholder}/>
              </SelectTrigger>
              <SelectContent>
                <SelectGroup>
                  {props.options.map(option => (
                    <SelectItem key={option.value} value={option.value}>
                      {option.label}
                    </SelectItem>
                  ))}
                </SelectGroup>
              </SelectContent>
            </Select>
          </FormControl>
          <FormMessage />
        </FormItem>
      )}
    />
  );
}<|MERGE_RESOLUTION|>--- conflicted
+++ resolved
@@ -29,11 +29,8 @@
   label: React.ReactNode,
   placeholder?: string,
   required?: boolean,
-<<<<<<< HEAD
   type?: string,
-=======
-  disabled?: boolean,
->>>>>>> fa1f2a73
+  disabled?: boolean,
 }) {
   return (
     <FormField
@@ -44,11 +41,13 @@
           <label className="flex flex-col gap-2">
             <FieldLabel required={props.required}>{props.label}</FieldLabel>
             <FormControl>
-<<<<<<< HEAD
-              <Input {...field} placeholder={props.placeholder} className="max-w-lg" type={props.type} />
-=======
-              <Input {...field} placeholder={props.placeholder} disabled={props.disabled} />
->>>>>>> fa1f2a73
+              <Input
+                {...field} 
+                placeholder={props.placeholder} 
+                className="max-w-lg" 
+                disabled={props.disabled} 
+                type={props.type} 
+              />
             </FormControl>
             <FormMessage />
           </label>
@@ -63,12 +62,8 @@
   name: Path<F>, 
   label: React.ReactNode,
   required?: boolean,
-<<<<<<< HEAD
   border?: boolean,
-=======
-  noCard?: boolean,
-  disabled?: boolean,
->>>>>>> fa1f2a73
+  disabled?: boolean,
 }) {
   return (
     <FormField
@@ -80,40 +75,6 @@
             "flex flex-row items-center gap-2",
             props.border ? "rounded-lg border p-3 shadow-sm" : null
           )}>
-<<<<<<< HEAD
-=======
-            <FieldLabel required={props.required}>{props.label}</FieldLabel>
-            <FormControl>
-              <Switch
-                checked={field.value}
-                onCheckedChange={field.onChange}
-                disabled={props.disabled}
-              />
-            </FormControl>
-          </label>
-          <FormMessage />
-        </FormItem>
-      )}
-    />
-  );
-}
-
-export function SmallSwitchField<F extends FieldValues>(props: { 
-  control: Control<F>, 
-  name: Path<F>, 
-  label: string,
-  required?: boolean,
-  disabled?: boolean,
-}) {
-  return (
-    <FormField
-      control={props.control}
-      name={props.name}
-      render={({ field }) => (
-        <FormItem>
-          <label className="block">
-            <FieldLabel required={props.required}>{props.label}</FieldLabel>
->>>>>>> fa1f2a73
             <FormControl>
               <Switch
                 checked={field.value}
@@ -241,13 +202,8 @@
         <FormItem>
           <FieldLabel required={props.required}>{props.label}</FieldLabel>
           <FormControl>
-<<<<<<< HEAD
-            <Select onValueChange={field.onChange} defaultValue={field.value}>
+            <Select onValueChange={field.onChange} defaultValue={field.value} disabled={props.disabled}>
               <SelectTrigger className="max-w-lg">
-=======
-            <Select onValueChange={field.onChange} defaultValue={field.value} disabled={props.disabled}>
-              <SelectTrigger>
->>>>>>> fa1f2a73
                 <SelectValue placeholder={props.placeholder}/>
               </SelectTrigger>
               <SelectContent>
