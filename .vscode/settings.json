{
  "eslint.workingDirectories": [
    {
      "mode": "auto"
    }
  ],
  "typescript.tsdk": "node_modules/typescript/lib",
  "editor.tabSize": 2,
  "cSpell.words": [
    "cjsx",
    "clsx",
    "codegen",
    "Crudl",
    "ctsx",
    "deindent",
    "Falsey",
    "frontends",
    "hookform",
    "hostable",
    "INBUCKET",
    "Jwks",
    "JWTs",
    "lucide",
    "Luma",
    "midfix",
    "Millis",
    "mjsx",
    "mtsx",
    "nextjs",
    "Nicifiable",
    "nicification",
    "nicified",
    "nicify",
    "oidc",
    "openapi",
    "opentelemetry",
    "otel",
    "otlp",
    "pageleave",
    "pageview",
<<<<<<< HEAD
    "PKCE",
=======
    "pkcco",
>>>>>>> 6b5a528a
    "posthog",
    "Proxied",
    "psql",
    "qrcode",
    "quetzallabs",
    "reqs",
    "RPID",
    "simplewebauthn",
    "stackframe",
    "supabase",
    "Svix",
    "tailwindcss",
    "totp",
    "tsup",
    "typecheck",
    "typehack",
    "Uncapitalize",
    "upsert",
    "webapi",
    "webauthn",
    "Whitespaces",
    "wolfgunblood"
  ],
  "[typescript]": {
      "editor.codeActionsOnSave": {
          "source.organizeImports": "explicit"
      }
  },
  "editor.codeActionsOnSave": {
      "source.fixAll.eslint": "explicit"
  },
  "terminal.integrated.wordSeparators": " (){}',\"`─‘’“”|",
  "editor.formatOnSave": false,
  "prettier.enable": false
}<|MERGE_RESOLUTION|>--- conflicted
+++ resolved
@@ -38,11 +38,8 @@
     "otlp",
     "pageleave",
     "pageview",
-<<<<<<< HEAD
     "PKCE",
-=======
     "pkcco",
->>>>>>> 6b5a528a
     "posthog",
     "Proxied",
     "psql",
