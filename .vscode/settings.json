--- conflicted
+++ resolved
@@ -7,19 +7,13 @@
   "typescript.tsdk": "node_modules/typescript/lib",
   "editor.tabSize": 2,
   "cSpell.words": [
-<<<<<<< HEAD
-=======
     "codegen",
->>>>>>> bbfecfe3
     "Crudl",
     "deindent",
     "Falsey",
     "frontends",
     "hookform",
-<<<<<<< HEAD
-=======
     "hostable",
->>>>>>> bbfecfe3
     "INBUCKET",
     "Millis",
     "nextjs",
@@ -29,10 +23,6 @@
     "Proxied",
     "stackframe",
     "typehack",
-<<<<<<< HEAD
-    "Uncapitalize"
-  ],
-=======
     "Uncapitalize",
     "wolfgunblood"
   ],
@@ -41,5 +31,4 @@
           "source.organizeImports": "explicit"
       }
   }
->>>>>>> bbfecfe3
 }